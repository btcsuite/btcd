wire
====

[![ISC License]
(http://img.shields.io/badge/license-ISC-blue.svg)](http://copyfree.org)
[![GoDoc](https://img.shields.io/badge/godoc-reference-blue.svg)]
(http://godoc.org/github.com/btcsuite/btcd/wire)

Package wire implements the decred wire protocol.  A comprehensive suite of
tests with 100% test coverage is provided to ensure proper functionality.

There is an associated blog post about the release of this package
[here](https://blog.conformal.com/btcwire-the-bitcoin-wire-protocol-package-from-dcrd/).

This package has intentionally been designed so it can be used as a standalone
package for any projects needing to interface with decred peers at the wire
protocol level.

<<<<<<< HEAD
## Documentation

[![GoDoc](https://img.shields.io/badge/godoc-reference-blue.svg)]
(http://godoc.org/github.com/decred/dcrd/wire)

Full `go doc` style documentation for the project can be viewed online without
installing this package by using the GoDoc site here:
http://godoc.org/github.com/decred/dcrd/wire

You can also view the documentation locally once the package is installed with
the `godoc` tool by running `godoc -http=":6060"` and pointing your browser to
http://localhost:6060/pkg/github.com/decred/dcrd/wire

## Installation

```bash
$ go get github.com/decred/dcrd/wire
=======
## Installation and Updating

```bash
$ go get -u github.com/btcsuite/btcd/wire
>>>>>>> 3942a116
```

## Decred Message Overview

The decred protocol consists of exchanging messages between peers. Each message
is preceded by a header which identifies information about it such as which
decred network it is a part of, its type, how big it is, and a checksum to
verify validity. All encoding and decoding of message headers is handled by this
package.

To accomplish this, there is a generic interface for decred messages named
`Message` which allows messages of any type to be read, written, or passed
around through channels, functions, etc. In addition, concrete implementations
of most of the currently supported decred messages are provided. For these
supported messages, all of the details of marshalling and unmarshalling to and
from the wire using decred encoding are handled so the caller doesn't have to
concern themselves with the specifics.

## Reading Messages Example

In order to unmarshal decred messages from the wire, use the `ReadMessage`
function. It accepts any `io.Reader`, but typically this will be a `net.Conn`
to a remote node running a decred peer.  Example syntax is:

```Go
	// Use the most recent protocol version supported by the package and the
	// main decred network.
	pver := wire.ProtocolVersion
	dcrnet := wire.MainNet

	// Reads and validates the next decred message from conn using the
	// protocol version pver and the decred network dcrnet.  The returns
	// are a wire.Message, a []byte which contains the unmarshalled
	// raw payload, and a possible error.
	msg, rawPayload, err := wire.ReadMessage(conn, pver, dcrnet)
	if err != nil {
		// Log and handle the error
	}
```

See the package documentation for details on determining the message type.

## Writing Messages Example

In order to marshal decred messages to the wire, use the `WriteMessage`
function. It accepts any `io.Writer`, but typically this will be a `net.Conn`
to a remote node running a decred peer. Example syntax to request addresses
from a remote peer is:

```Go
	// Use the most recent protocol version supported by the package and the
	// main decred network.
	pver := wire.ProtocolVersion
	dcrnet := wire.MainNet

	// Create a new getaddr decred message.
	msg := wire.NewMsgGetAddr()

	// Writes a decred message msg to conn using the protocol version
	// pver, and the decred network dcrnet.  The return is a possible
	// error.
	err := wire.WriteMessage(conn, msg, pver, dcrnet)
	if err != nil {
		// Log and handle the error
	}
```

## License

Package wire is licensed under the [copyfree](http://copyfree.org) ISC
License.<|MERGE_RESOLUTION|>--- conflicted
+++ resolved
@@ -1,45 +1,23 @@
 wire
 ====
 
-[![ISC License]
+[![Build Status](http://img.shields.io/travis/decred/dcrd.svg)]
+(https://travis-ci.org/decred/dcrd) [![ISC License]
 (http://img.shields.io/badge/license-ISC-blue.svg)](http://copyfree.org)
 [![GoDoc](https://img.shields.io/badge/godoc-reference-blue.svg)]
-(http://godoc.org/github.com/btcsuite/btcd/wire)
+(http://godoc.org/github.com/decred/dcrd/wire)
 
 Package wire implements the decred wire protocol.  A comprehensive suite of
 tests with 100% test coverage is provided to ensure proper functionality.
-
-There is an associated blog post about the release of this package
-[here](https://blog.conformal.com/btcwire-the-bitcoin-wire-protocol-package-from-dcrd/).
 
 This package has intentionally been designed so it can be used as a standalone
 package for any projects needing to interface with decred peers at the wire
 protocol level.
 
-<<<<<<< HEAD
-## Documentation
-
-[![GoDoc](https://img.shields.io/badge/godoc-reference-blue.svg)]
-(http://godoc.org/github.com/decred/dcrd/wire)
-
-Full `go doc` style documentation for the project can be viewed online without
-installing this package by using the GoDoc site here:
-http://godoc.org/github.com/decred/dcrd/wire
-
-You can also view the documentation locally once the package is installed with
-the `godoc` tool by running `godoc -http=":6060"` and pointing your browser to
-http://localhost:6060/pkg/github.com/decred/dcrd/wire
-
-## Installation
-
-```bash
-$ go get github.com/decred/dcrd/wire
-=======
 ## Installation and Updating
 
 ```bash
-$ go get -u github.com/btcsuite/btcd/wire
->>>>>>> 3942a116
+$ go get -u github.com/decred/dcrd/wire
 ```
 
 ## Decred Message Overview
