--- conflicted
+++ resolved
@@ -65,20 +65,13 @@
 		return messageError("MsgGetHeaders.BtcDecode", str)
 	}
 
-<<<<<<< HEAD
-	msg.BlockLocatorHashes = make([]*chainhash.Hash, 0, count)
-	for i := uint64(0); i < count; i++ {
-		sha := chainhash.Hash{}
-		err := readElement(r, &sha)
-=======
 	// Create a contiguous slice of hashes to deserialize into in order to
 	// reduce the number of allocations.
-	locatorHashes := make([]ShaHash, count)
-	msg.BlockLocatorHashes = make([]*ShaHash, 0, count)
+	locatorHashes := make([]chainhash.Hash, count)
+	msg.BlockLocatorHashes = make([]*chainhash.Hash, 0, count)
 	for i := uint64(0); i < count; i++ {
 		hash := &locatorHashes[i]
 		err := readElement(r, hash)
->>>>>>> 2adfb3b5
 		if err != nil {
 			return err
 		}
