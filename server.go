--- conflicted
+++ resolved
@@ -2576,14 +2576,9 @@
 	s.blockManager = bm
 
 	txC := mempoolConfig{
-<<<<<<< HEAD
 		ChainParams:           chainParams,
-		DisableRelayPriority:  cfg.NoRelayPriority,
 		EnableAddrIndex:       !cfg.NoAddrIndex,
 		FetchTransactionStore: s.blockManager.blockChain.FetchTransactionStore,
-		FreeTxRelayLimit:      cfg.FreeTxRelayLimit,
-		MaxOrphanTxs:          cfg.MaxOrphanTxs,
-		MinRelayTxFee:         cfg.minRelayTxFee,
 		NewestSha: func() (*chainhash.Hash, int64, error) {
 			bm.chainState.Lock()
 			hash := bm.chainState.newestHash
@@ -2597,12 +2592,6 @@
 			bm.chainState.Unlock()
 			return sDiff, nil
 		},
-		SigCache:   s.sigCache,
-		TimeSource: s.timeSource,
-=======
-		EnableAddrIndex:       cfg.AddrIndex,
-		FetchTransactionStore: s.blockManager.blockChain.FetchTransactionStore,
-		NewestSha:             s.db.NewestSha,
 		Policy: mempoolPolicy{
 			DisableRelayPriority: cfg.NoRelayPriority,
 			FreeTxRelayLimit:     cfg.FreeTxRelayLimit,
@@ -2611,10 +2600,8 @@
 			MaxSigOpsPerTx:       blockchain.MaxSigOpsPerBlock / 5,
 			MinRelayTxFee:        cfg.minRelayTxFee,
 		},
-		RelayNtfnChan: s.relayNtfnChan,
-		SigCache:      s.sigCache,
-		TimeSource:    s.timeSource,
->>>>>>> 123ff368
+		SigCache:   s.sigCache,
+		TimeSource: s.timeSource,
 	}
 	s.txMemPool = newTxMemPool(&txC)
 
