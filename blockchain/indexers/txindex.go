--- conflicted
+++ resolved
@@ -9,19 +9,11 @@
 	"errors"
 	"fmt"
 
-<<<<<<< HEAD
 	"github.com/decred/dcrd/blockchain"
 	"github.com/decred/dcrd/chaincfg/chainhash"
 	"github.com/decred/dcrd/database"
 	"github.com/decred/dcrd/wire"
 	"github.com/decred/dcrutil"
-=======
-	"github.com/btcsuite/btcd/blockchain"
-	"github.com/btcsuite/btcd/chaincfg/chainhash"
-	"github.com/btcsuite/btcd/database"
-	"github.com/btcsuite/btcd/wire"
-	"github.com/btcsuite/btcutil"
->>>>>>> bd4e64d1
 )
 
 const (
@@ -72,28 +64,17 @@
 // The serialized format for keys and values in the block hash to ID bucket is:
 //   <hash> = <ID>
 //
-<<<<<<< HEAD
-//   Field           Type            Size
-//   hash            chainhash.Hash    32 bytes
-//   ID              uint32          4 bytes
-=======
 //   Field           Type              Size
 //   hash            chainhash.Hash    32 bytes
 //   ID              uint32            4 bytes
->>>>>>> bd4e64d1
 //   -----
 //   Total: 36 bytes
 //
 // The serialized format for keys and values in the ID to block hash bucket is:
 //   <ID> = <hash>
 //
-<<<<<<< HEAD
-//   Field           Type            Size
-//   ID              uint32          4 bytes
-=======
 //   Field           Type              Size
 //   ID              uint32            4 bytes
->>>>>>> bd4e64d1
 //   hash            chainhash.Hash    32 bytes
 //   -----
 //   Total: 36 bytes
@@ -102,17 +83,11 @@
 //
 //   <txhash> = <block id><start offset><tx length>
 //
-<<<<<<< HEAD
-//   Field           Type            Size
-//   txhash          chainhash.Hash    32 bytes
-//   block id        uint32          4 bytes
-=======
 //   Field           Type              Size
 //   txhash          chainhash.Hash    32 bytes
 //   block id        uint32            4 bytes
->>>>>>> bd4e64d1
-//   start offset    uint32          4 bytes
-//   tx length       uint32          4 bytes
+//   start offset    uint32            4 bytes
+//   tx length       uint32            4 bytes
 //   -----
 //   Total: 44 bytes
 // -----------------------------------------------------------------------------
@@ -120,11 +95,7 @@
 // dbPutBlockIDIndexEntry uses an existing database transaction to update or add
 // the index entries for the hash to id and id to hash mappings for the provided
 // values.
-<<<<<<< HEAD
 func dbPutBlockIDIndexEntry(dbTx database.Tx, hash chainhash.Hash, id uint32) error {
-=======
-func dbPutBlockIDIndexEntry(dbTx database.Tx, hash *chainhash.Hash, id uint32) error {
->>>>>>> bd4e64d1
 	// Serialize the height for use in the index entries.
 	var serializedID [4]byte
 	byteOrder.PutUint32(serializedID[:], id)
@@ -143,11 +114,7 @@
 
 // dbRemoveBlockIDIndexEntry uses an existing database transaction remove index
 // entries from the hash to id and id to hash mappings for the provided hash.
-<<<<<<< HEAD
 func dbRemoveBlockIDIndexEntry(dbTx database.Tx, hash chainhash.Hash) error {
-=======
-func dbRemoveBlockIDIndexEntry(dbTx database.Tx, hash *chainhash.Hash) error {
->>>>>>> bd4e64d1
 	// Remove the block hash to ID mapping.
 	meta := dbTx.Metadata()
 	hashIndex := meta.Bucket(idByHashIndexBucketName)
@@ -166,11 +133,7 @@
 
 // dbFetchBlockIDByHash uses an existing database transaction to retrieve the
 // block id for the provided hash from the index.
-<<<<<<< HEAD
 func dbFetchBlockIDByHash(dbTx database.Tx, hash chainhash.Hash) (uint32, error) {
-=======
-func dbFetchBlockIDByHash(dbTx database.Tx, hash *chainhash.Hash) (uint32, error) {
->>>>>>> bd4e64d1
 	hashIndex := dbTx.Metadata().Bucket(idByHashIndexBucketName)
 	serializedID := hashIndex.Get(hash[:])
 	if serializedID == nil {
@@ -182,11 +145,7 @@
 
 // dbFetchBlockHashBySerializedID uses an existing database transaction to
 // retrieve the hash for the provided serialized block id from the index.
-<<<<<<< HEAD
 func dbFetchBlockHashBySerializedID(dbTx database.Tx, serializedID []byte) (chainhash.Hash, error) {
-=======
-func dbFetchBlockHashBySerializedID(dbTx database.Tx, serializedID []byte) (*chainhash.Hash, error) {
->>>>>>> bd4e64d1
 	idIndex := dbTx.Metadata().Bucket(hashByIDIndexBucketName)
 	hashBytes := idIndex.Get(serializedID)
 	if hashBytes == nil {
@@ -200,11 +159,7 @@
 
 // dbFetchBlockHashByID uses an existing database transaction to retrieve the
 // hash for the provided block id from the index.
-<<<<<<< HEAD
 func dbFetchBlockHashByID(dbTx database.Tx, id uint32) (chainhash.Hash, error) {
-=======
-func dbFetchBlockHashByID(dbTx database.Tx, id uint32) (*chainhash.Hash, error) {
->>>>>>> bd4e64d1
 	var serializedID [4]byte
 	byteOrder.PutUint32(serializedID[:], id)
 	return dbFetchBlockHashBySerializedID(dbTx, serializedID[:])
@@ -223,11 +178,7 @@
 // dbPutTxIndexEntry uses an existing database transaction to update the
 // transaction index given the provided serialized data that is expected to have
 // been serialized putTxIndexEntry.
-<<<<<<< HEAD
 func dbPutTxIndexEntry(dbTx database.Tx, txHash chainhash.Hash, serializedData []byte) error {
-=======
-func dbPutTxIndexEntry(dbTx database.Tx, txHash *chainhash.Hash, serializedData []byte) error {
->>>>>>> bd4e64d1
 	txIndex := dbTx.Metadata().Bucket(txIndexKey)
 	return txIndex.Put(txHash[:], serializedData)
 }
@@ -236,11 +187,7 @@
 // region for the provided transaction hash from the transaction index.  When
 // there is no entry for the provided hash, nil will be returned for the both
 // the region and the error.
-<<<<<<< HEAD
 func dbFetchTxIndexEntry(dbTx database.Tx, txHash chainhash.Hash) (*database.BlockRegion, error) {
-=======
-func dbFetchTxIndexEntry(dbTx database.Tx, txHash *chainhash.Hash) (*database.BlockRegion, error) {
->>>>>>> bd4e64d1
 	// Load the record from the database and return now if it doesn't exist.
 	txIndex := dbTx.Metadata().Bucket(txIndexKey)
 	serializedData := txIndex.Get(txHash[:])
@@ -296,8 +243,8 @@
 			return err
 		}
 
-		parentSha := parent.Sha()
-		parentBlockID, err = dbFetchBlockIDByHash(dbTx, *parentSha)
+		parentHash := parent.Hash()
+		parentBlockID, err = dbFetchBlockIDByHash(dbTx, *parentHash)
 		if err != nil {
 			return err
 		}
@@ -328,12 +275,8 @@
 
 		putTxIndexEntry(serializedValues[offset:], blockIDToUse, allTxsLocs[i])
 		endOffset := offset + txEntrySize
-<<<<<<< HEAD
-		txSha := tx.Sha()
-		err := dbPutTxIndexEntry(dbTx, *txSha,
-=======
-		err := dbPutTxIndexEntry(dbTx, tx.Hash(),
->>>>>>> bd4e64d1
+		txHash := tx.Hash()
+		err := dbPutTxIndexEntry(dbTx, *txHash,
 			serializedValues[offset:endOffset:endOffset])
 		if err != nil {
 			return err
@@ -346,11 +289,7 @@
 
 // dbRemoveTxIndexEntry uses an existing database transaction to remove the most
 // recent transaction index entry for the given hash.
-<<<<<<< HEAD
 func dbRemoveTxIndexEntry(dbTx database.Tx, txHash chainhash.Hash) error {
-=======
-func dbRemoveTxIndexEntry(dbTx database.Tx, txHash *chainhash.Hash) error {
->>>>>>> bd4e64d1
 	txIndex := dbTx.Metadata().Bucket(txIndexKey)
 	serializedData := txIndex.Get(txHash[:])
 	if len(serializedData) == 0 {
@@ -363,27 +302,21 @@
 
 // dbRemoveTxIndexEntries uses an existing database transaction to remove the
 // latest transaction entry for every transaction in the passed block.
-<<<<<<< HEAD
 func dbRemoveTxIndexEntries(dbTx database.Tx, block, parent *dcrutil.Block) error {
 	regularTxTreeValid := dcrutil.IsFlagSet16(block.MsgBlock().Header.VoteBits,
 		dcrutil.BlockValid)
 	if regularTxTreeValid {
 		for _, tx := range parent.Transactions() {
-			txSha := tx.Sha()
-			err := dbRemoveTxIndexEntry(dbTx, *txSha)
+			txHash := tx.Hash()
+			err := dbRemoveTxIndexEntry(dbTx, *txHash)
 			if err != nil {
 				return err
 			}
 		}
 	}
 	for _, tx := range block.STransactions() {
-		txSha := tx.Sha()
-		err := dbRemoveTxIndexEntry(dbTx, *txSha)
-=======
-func dbRemoveTxIndexEntries(dbTx database.Tx, block *btcutil.Block) error {
-	for _, tx := range block.Transactions() {
-		err := dbRemoveTxIndexEntry(dbTx, tx.Hash())
->>>>>>> bd4e64d1
+		txHash := tx.Hash()
+		err := dbRemoveTxIndexEntry(dbTx, *txHash)
 		if err != nil {
 			return err
 		}
@@ -511,12 +444,8 @@
 
 	// Add the new block ID index entry for the block being connected and
 	// update the current internal block ID accordingly.
-<<<<<<< HEAD
-	blockSha := block.Sha()
-	err := dbPutBlockIDIndexEntry(dbTx, *blockSha, newBlockID)
-=======
-	err := dbPutBlockIDIndexEntry(dbTx, block.Hash(), newBlockID)
->>>>>>> bd4e64d1
+	blockHash := block.Hash()
+	err := dbPutBlockIDIndexEntry(dbTx, *blockHash, newBlockID)
 	if err != nil {
 		return err
 	}
@@ -537,12 +466,8 @@
 
 	// Remove the block ID index entry for the block being disconnected and
 	// decrement the current internal block ID to account for it.
-<<<<<<< HEAD
-	blockSha := block.Sha()
-	if err := dbRemoveBlockIDIndexEntry(dbTx, *blockSha); err != nil {
-=======
-	if err := dbRemoveBlockIDIndexEntry(dbTx, block.Hash()); err != nil {
->>>>>>> bd4e64d1
+	blockHash := block.Hash()
+	if err := dbRemoveBlockIDIndexEntry(dbTx, *blockHash); err != nil {
 		return err
 	}
 	idx.curBlockID--
@@ -555,11 +480,7 @@
 // will be returned for the both the entry and the error.
 //
 // This function is safe for concurrent access.
-<<<<<<< HEAD
 func (idx *TxIndex) TxBlockRegion(hash chainhash.Hash) (*database.BlockRegion, error) {
-=======
-func (idx *TxIndex) TxBlockRegion(hash *chainhash.Hash) (*database.BlockRegion, error) {
->>>>>>> bd4e64d1
 	var region *database.BlockRegion
 	err := idx.db.View(func(dbTx database.Tx) error {
 		var err error
