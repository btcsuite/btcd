// Copyright (c) 2013-2016 The btcsuite developers
// Copyright (c) 2015-2016 The Decred developers
// Use of this source code is governed by an ISC
// license that can be found in the LICENSE file.

package blockchain

import (
	"fmt"
	"time"

	"github.com/decred/dcrd/chaincfg/chainhash"
	"github.com/decred/dcrd/database"
	"github.com/decred/dcrutil"
)

// BehaviorFlags is a bitmask defining tweaks to the normal behavior when
// performing chain processing and consensus rules checks.
type BehaviorFlags uint32

const (
	// BFFastAdd may be set to indicate that several checks can be avoided
	// for the block since it is already known to fit into the chain due to
	// already proving it correct links into the chain up to a known
	// checkpoint.  This is primarily used for headers-first mode.
	BFFastAdd BehaviorFlags = 1 << iota

	// BFNoPoWCheck may be set to indicate the proof of work check which
	// ensures a block hashes to a value less than the required target will
	// not be performed.
	BFNoPoWCheck

	// BFDryRun may be set to indicate the block should not modify the chain
	// or memory chain index.  This is useful to test that a block is valid
	// without modifying the current state.
	BFDryRun

	// BFNone is a convenience value to specifically indicate no flags.
	BFNone BehaviorFlags = 0
)

// blockExists determines whether a block with the given hash exists either in
// the main chain or any side chains.
//
// This function MUST be called with the chain state lock held (for reads).
func (b *BlockChain) blockExists(hash *chainhash.Hash) (bool, error) {
	// Check memory chain first (could be main chain or side chain blocks).
	if _, ok := b.index[*hash]; ok {
		return true, nil
	}

	// Check in the database.
	var exists bool
	err := b.db.View(func(dbTx database.Tx) error {
		var err error
		exists, err = dbTx.HasBlock(hash)
		return err
	})
	return exists, err
}

// processOrphans determines if there are any orphans which depend on the passed
// block hash (they are no longer orphans if true) and potentially accepts them.
// It repeats the process for the newly accepted blocks (to detect further
// orphans which may no longer be orphans) until there are no more.
//
// The flags do not modify the behavior of this function directly, however they
// are needed to pass along to maybeAcceptBlock.
//
// This function MUST be called with the chain state lock held (for writes).
func (b *BlockChain) processOrphans(hash *chainhash.Hash, flags BehaviorFlags) error {
	// Start with processing at least the passed hash.  Leave a little room
	// for additional orphan blocks that need to be processed without
	// needing to grow the array in the common case.
	processHashes := make([]*chainhash.Hash, 0, 10)
	processHashes = append(processHashes, hash)
	for len(processHashes) > 0 {
		// Pop the first hash to process from the slice.
		processHash := processHashes[0]
		processHashes[0] = nil // Prevent GC leak.
		processHashes = processHashes[1:]

		// Look up all orphans that are parented by the block we just
		// accepted.  This will typically only be one, but it could
		// be multiple if multiple blocks are mined and broadcast
		// around the same time.  The one with the most proof of work
		// will eventually win out.  An indexing for loop is
		// intentionally used over a range here as range does not
		// reevaluate the slice on each iteration nor does it adjust the
		// index for the modified slice.
		for i := 0; i < len(b.prevOrphans[*processHash]); i++ {
			orphan := b.prevOrphans[*processHash][i]
			if orphan == nil {
				log.Warnf("Found a nil entry at index %d in the "+
					"orphan dependency list for block %v", i,
					processHash)
				continue
			}

			// Remove the orphan from the orphan pool.
			orphanHash := orphan.block.Sha()
			b.removeOrphanBlock(orphan)
			i--

			// Potentially accept the block into the block chain.
			_, err := b.maybeAcceptBlock(orphan.block, flags)
			if err != nil {
				return err
			}

			// Add this block to the list of blocks to process so
			// any orphan blocks that depend on this block are
			// handled too.
			processHashes = append(processHashes, orphanHash)
		}
	}
	return nil
}

// ProcessBlock is the main workhorse for handling insertion of new blocks into
// the block chain.  It includes functionality such as rejecting duplicate
// blocks, ensuring blocks follow all rules, orphan handling, and insertion into
// the block chain along with best chain selection and reorganization.
//
// It returns a first bool specifying whether or not the block is on on a fork
// or on a side chain. True means it's on the main chain.
//
// This function is safe for concurrent access.
<<<<<<< HEAD
func (b *BlockChain) ProcessBlock(block *dcrutil.Block,
	timeSource MedianTimeSource, flags BehaviorFlags) (bool, bool, error) {
=======
func (b *BlockChain) ProcessBlock(block *btcutil.Block, flags BehaviorFlags) (bool, error) {
>>>>>>> 00ebb9d1
	b.chainLock.Lock()
	defer b.chainLock.Unlock()

	fastAdd := flags&BFFastAdd == BFFastAdd
	dryRun := flags&BFDryRun == BFDryRun

	blockHash := block.Sha()
	log.Tracef("Processing block %v", blockHash)
	currentTime := time.Now()
	defer func() {
		elapsedTime := time.Since(currentTime)
		log.Debugf("Block %v (height %v) finished processing in %s",
			blockHash, block.Height(), elapsedTime)
	}()

	// The block must not already exist in the main chain or side chains.
	exists, err := b.blockExists(blockHash)
	if err != nil {
		return false, false, err
	}
	if exists {
		str := fmt.Sprintf("already have block %v", blockHash)
		return false, false, ruleError(ErrDuplicateBlock, str)
	}

	// The block must not already exist as an orphan.
	if _, exists := b.orphans[*blockHash]; exists {
		str := fmt.Sprintf("already have block (orphan) %v", blockHash)
		return false, false, ruleError(ErrDuplicateBlock, str)
	}

	// Perform preliminary sanity checks on the block and its transactions.
<<<<<<< HEAD
	err = checkBlockSanity(block, timeSource, flags, b.chainParams)
=======
	err = checkBlockSanity(block, b.chainParams.PowLimit, b.timeSource, flags)
>>>>>>> 00ebb9d1
	if err != nil {
		return false, false, err
	}

	// Find the previous checkpoint and perform some additional checks based
	// on the checkpoint.  This provides a few nice properties such as
	// preventing old side chain blocks before the last checkpoint,
	// rejecting easy to mine, but otherwise bogus, blocks that could be
	// used to eat memory, and ensuring expected (versus claimed) proof of
	// work requirements since the previous checkpoint are met.
	blockHeader := &block.MsgBlock().Header
	checkpointBlock, err := b.findPreviousCheckpoint()
	if err != nil {
		return false, false, err
	}
	if checkpointBlock != nil {
		// Ensure the block timestamp is after the checkpoint timestamp.
		checkpointHeader := &checkpointBlock.MsgBlock().Header
		checkpointTime := checkpointHeader.Timestamp
		if blockHeader.Timestamp.Before(checkpointTime) {
			str := fmt.Sprintf("block %v has timestamp %v before "+
				"last checkpoint timestamp %v", blockHash,
				blockHeader.Timestamp, checkpointTime)
			return false, false, ruleError(ErrCheckpointTimeTooOld, str)
		}

		if !fastAdd {
			// Even though the checks prior to now have already ensured the
			// proof of work exceeds the claimed amount, the claimed amount
			// is a field in the block header which could be forged.  This
			// check ensures the proof of work is at least the minimum
			// expected based on elapsed time since the last checkpoint and
			// maximum adjustment allowed by the retarget rules.
			duration := blockHeader.Timestamp.Sub(checkpointTime)
			requiredTarget := CompactToBig(b.calcEasiestDifficulty(
				checkpointHeader.Bits, duration))
			currentTarget := CompactToBig(blockHeader.Bits)
			if currentTarget.Cmp(requiredTarget) > 0 {
				str := fmt.Sprintf("block target difficulty of %064x "+
					"is too low when compared to the previous "+
					"checkpoint", currentTarget)
				return false, false, ruleError(ErrDifficultyTooLow, str)
			}
		}
	}

	// Handle orphan blocks.
	prevHash := &blockHeader.PrevBlock
	prevHashExists, err := b.blockExists(prevHash)
	if err != nil {
		return false, false, err
	}
	if !prevHashExists {
		if !dryRun {
			log.Infof("Adding orphan block %v with parent %v",
				blockHash, prevHash)
			b.addOrphanBlock(block)
		}

		return false, true, err
	}

	// The block has passed all context independent checks and appears sane
	// enough to potentially accept it into the block chain.
	var onMainChain bool
	onMainChain, err = b.maybeAcceptBlock(block, flags)
	if err != nil {
		return false, false, err
	}

	// Don't process any orphans or log when the dry run flag is set.
	if !dryRun {
		// Accept any orphan blocks that depend on this block (they are
		// no longer orphans) and repeat for those accepted blocks until
		// there are no more.
		err := b.processOrphans(blockHash, flags)
		if err != nil {
			return false, false, err
		}

		log.Debugf("Accepted block %v", blockHash)
	}

	return onMainChain, false, err
}<|MERGE_RESOLUTION|>--- conflicted
+++ resolved
@@ -126,12 +126,7 @@
 // or on a side chain. True means it's on the main chain.
 //
 // This function is safe for concurrent access.
-<<<<<<< HEAD
-func (b *BlockChain) ProcessBlock(block *dcrutil.Block,
-	timeSource MedianTimeSource, flags BehaviorFlags) (bool, bool, error) {
-=======
-func (b *BlockChain) ProcessBlock(block *btcutil.Block, flags BehaviorFlags) (bool, error) {
->>>>>>> 00ebb9d1
+func (b *BlockChain) ProcessBlock(block *dcrutil.Block, flags BehaviorFlags) (bool, bool, error) {
 	b.chainLock.Lock()
 	defer b.chainLock.Unlock()
 
@@ -164,11 +159,7 @@
 	}
 
 	// Perform preliminary sanity checks on the block and its transactions.
-<<<<<<< HEAD
-	err = checkBlockSanity(block, timeSource, flags, b.chainParams)
-=======
-	err = checkBlockSanity(block, b.chainParams.PowLimit, b.timeSource, flags)
->>>>>>> 00ebb9d1
+	err = checkBlockSanity(block, b.timeSource, flags, b.chainParams)
 	if err != nil {
 		return false, false, err
 	}
