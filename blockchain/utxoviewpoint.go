// Copyright (c) 2015-2016 The btcsuite developers
// Use of this source code is governed by an ISC
// license that can be found in the LICENSE file.

package blockchain

import (
	"fmt"

<<<<<<< HEAD
	"github.com/decred/dcrd/blockchain/stake"
	"github.com/decred/dcrd/chaincfg/chainhash"
	"github.com/decred/dcrd/database"
	"github.com/decred/dcrd/txscript"
	"github.com/decred/dcrutil"
)

// StakeViewpoint is the viewpoint of the blockchain depending on stake
// validation. There are five potential viewpoints we need to worry about.
type StakeViewpoint int8

const (
	// ViewpointPrevValidInitial is the viewpoint from the perspective of the
	// everything up the the previous block's TxTreeRegular, used to validate
	// that tx tree regular.
	ViewpointPrevValidInitial = StakeViewpoint(iota)

	// ViewpointPrevValidStake is the viewpoint from the perspective of the
	// everything up the the previous block's TxTreeRegular plus the
	// contents of the TxTreeRegular, to validate TxTreeStake.
	ViewpointPrevValidStake

	// ViewpointPrevInvalidStake is the viewpoint from the perspective of the
	// everything up the the previous block's TxTreeRegular but without the
	// contents of the TxTreeRegular, to validate TxTreeStake.
	ViewpointPrevInvalidStake

	// ViewpointPrevValidRegular is the viewpoint from the perspective of the
	// everything up the the previous block's TxTreeRegular plus the
	// contents of the TxTreeRegular and TxTreeStake of current block,
	// to validate TxTreeRegular of the current block.
	ViewpointPrevValidRegular

	// ViewpointPrevInvalidRegular is the viewpoint from the perspective of the
	// everything up the the previous block's TxTreeRegular minus the
	// contents of the TxTreeRegular and TxTreeStake of current block,
	// to validate TxTreeRegular of the current block.
	ViewpointPrevInvalidRegular
=======
	"github.com/btcsuite/btcd/chaincfg/chainhash"
	"github.com/btcsuite/btcd/database"
	"github.com/btcsuite/btcd/txscript"
	"github.com/btcsuite/btcutil"
>>>>>>> bd4e64d1
)

// utxoOutput houses details about an individual unspent transaction output such
// as whether or not it is spent, its public key script, and how much it pays.
//
// Standard public key scripts are stored in the database using a compressed
// format. Since the vast majority of scripts are of the standard form, a fairly
// significant savings is achieved by discarding the portions of the standard
// scripts that can be reconstructed.
//
// Also, since it is common for only a specific output in a given utxo entry to
// be referenced from a redeeming transaction, the script and amount for a given
// output is not uncompressed until the first time it is accessed.  This
// provides a mechanism to avoid the overhead of needlessly uncompressing all
// outputs for a given utxo entry at the time of load.
//
// The struct is aligned for memory efficiency.
type utxoOutput struct {
	pkScript      []byte // The public key script for the output.
	amount        int64  // The amount of the output.
	scriptVersion uint16 // The script version
	compressed    bool   // The public key script is compressed.
	spent         bool   // Output is spent.
}

// maybeDecompress decompresses the amount and public key script fields of the
// utxo and marks it decompressed if needed.
func (o *utxoOutput) maybeDecompress(compressionVersion uint32) {
	// Nothing to do if it's not compressed.
	if !o.compressed {
		return
	}

	o.pkScript = decompressScript(o.pkScript, compressionVersion)
	o.compressed = false
}

// UtxoEntry contains contextual information about an unspent transaction such
// as whether or not it is a coinbase transaction, which block it was found in,
// and the spent status of its outputs.
//
// The struct is aligned for memory efficiency.
type UtxoEntry struct {
	sparseOutputs map[uint32]*utxoOutput // Sparse map of unspent outputs.
	stakeExtra    []byte                 // Extra data for the staking system.

	txVersion int32        // The tx version of this tx.
	height    uint32       // Height of block containing tx.
	index     uint32       // Index of containing tx in block.
	txType    stake.TxType // The stake type of the transaction.

	isCoinBase bool // Whether entry is a coinbase tx.
	hasExpiry  bool // Whether entry has an expiry.
	modified   bool // Entry changed since load.
}

// TxVersion returns the transaction version of the transaction the
// utxo represents.
func (entry *UtxoEntry) TxVersion() int32 {
	return entry.txVersion
}

// HasExpiry returns the transaction expiry for the transaction that the utxo
// entry represents.
func (entry *UtxoEntry) HasExpiry() bool {
	return entry.hasExpiry
}

// IsCoinBase returns whether or not the transaction the utxo entry represents
// is a coinbase.
func (entry *UtxoEntry) IsCoinBase() bool {
	return entry.isCoinBase
}

// BlockHeight returns the height of the block containing the transaction the
// utxo entry represents.
func (entry *UtxoEntry) BlockHeight() int64 {
	return int64(entry.height)
}

// BlockIndex returns the height of the block containing the transaction the
// utxo entry represents.
func (entry *UtxoEntry) BlockIndex() uint32 {
	return entry.index
}

// TransactionType returns the transaction type of the transaction the utxo entry
// represents.
func (entry *UtxoEntry) TransactionType() stake.TxType {
	return entry.txType
}

// IsOutputSpent returns whether or not the provided output index has been
// spent based upon the current state of the unspent transaction output view
// the entry was obtained from.
//
// Returns true if the output index references an output that does not exist
// either due to it being invalid or because the output is not part of the view
// due to previously being spent/pruned.
func (entry *UtxoEntry) IsOutputSpent(outputIndex uint32) bool {
	output, ok := entry.sparseOutputs[outputIndex]
	if !ok {
		return true
	}

	return output.spent
}

// SpendOutput marks the output at the provided index as spent.  Specifying an
// output index that does not exist will not have any effect.
func (entry *UtxoEntry) SpendOutput(outputIndex uint32) {
	output, ok := entry.sparseOutputs[outputIndex]
	if !ok {
		return
	}

	// Nothing to do if the output is already spent.
	if output.spent {
		return
	}

	entry.modified = true
	output.spent = true
	return
}

// IsFullySpent returns whether or not the transaction the utxo entry represents
// is fully spent.
func (entry *UtxoEntry) IsFullySpent() bool {
	// The entry is not fully spent if any of the outputs are unspent.
	for _, output := range entry.sparseOutputs {
		if !output.spent {
			return false
		}
	}

	return true
}

// AmountByIndex returns the amount of the provided output index.
//
// Returns 0 if the output index references an output that does not exist
// either due to it being invalid or because the output is not part of the view
// due to previously being spent/pruned.
func (entry *UtxoEntry) AmountByIndex(outputIndex uint32) int64 {
	output, ok := entry.sparseOutputs[outputIndex]
	if !ok {
		return 0
	}

	return output.amount
}

// ScriptVersionByIndex returns the public key script for the provided output
// index.
//
// Returns 0 if the output index references an output that does not exist
// either due to it being invalid or because the output is not part of the view
// due to previously being spent/pruned.
func (entry *UtxoEntry) ScriptVersionByIndex(outputIndex uint32) uint16 {
	output, ok := entry.sparseOutputs[outputIndex]
	if !ok {
		return 0
	}

	return output.scriptVersion
}

// PkScriptByIndex returns the public key script for the provided output index.
//
// Returns nil if the output index references an output that does not exist
// either due to it being invalid or because the output is not part of the view
// due to previously being spent/pruned.
func (entry *UtxoEntry) PkScriptByIndex(outputIndex uint32) []byte {
	output, ok := entry.sparseOutputs[outputIndex]
	if !ok {
		return nil
	}

	// Ensure the output is decompressed before returning the script.
	output.maybeDecompress(currentCompressionVersion)
	return output.pkScript
}

// newUtxoEntry returns a new unspent transaction output entry with the provided
// coinbase flag and block height ready to have unspent outputs added.
func newUtxoEntry(txVersion int32, height uint32, index uint32, isCoinBase bool,
	hasExpiry bool, tt stake.TxType) *UtxoEntry {
	return &UtxoEntry{
		sparseOutputs: make(map[uint32]*utxoOutput),
		txVersion:     txVersion,
		height:        height,
		index:         index,
		isCoinBase:    isCoinBase,
		hasExpiry:     hasExpiry,
		txType:        tt,
	}
}

// UtxoViewpoint represents a view into the set of unspent transaction outputs
// from a specific point of view in the chain.  For example, it could be for
// the end of the main chain, some point in the history of the main chain, or
// down a side chain.
//
// The unspent outputs are needed by other transactions for things such as
// script validation and double spend prevention.
type UtxoViewpoint struct {
<<<<<<< HEAD
	entries   map[chainhash.Hash]*UtxoEntry
	bestHash  chainhash.Hash
	stakeView StakeViewpoint
=======
	entries  map[chainhash.Hash]*UtxoEntry
	bestHash chainhash.Hash
>>>>>>> bd4e64d1
}

// BestHash returns the hash of the best block in the chain the view currently
// respresents.
func (view *UtxoViewpoint) BestHash() *chainhash.Hash {
	return &view.bestHash
}

// SetBestHash sets the hash of the best block in the chain the view currently
// respresents.
func (view *UtxoViewpoint) SetBestHash(hash *chainhash.Hash) {
	view.bestHash = *hash
}

// StakeViewpoint returns the stake viewpoint of the current UTXO state.
func (view *UtxoViewpoint) StakeViewpoint() StakeViewpoint {
	return view.stakeView
}

// SetStakeViewpoint sets the stake viewpoint of the current UTXO state.
func (view *UtxoViewpoint) SetStakeViewpoint(sv StakeViewpoint) {
	view.stakeView = sv
}

// LookupEntry returns information about a given transaction according to the
// current state of the view.  It will return nil if the passed transaction
// hash does not exist in the view or is otherwise not available such as when
// it has been disconnected during a reorg.
func (view *UtxoViewpoint) LookupEntry(txHash *chainhash.Hash) *UtxoEntry {
	entry, ok := view.entries[*txHash]
	if !ok {
		return nil
	}

	return entry
}

// AddTxOuts adds all outputs in the passed transaction which are not provably
// unspendable to the view.  When the view already has entries for any of the
// outputs, they are simply marked unspent.  All fields will be updated for
// existing entries since it's possible it has changed during a reorg.
func (view *UtxoViewpoint) AddTxOuts(tx *dcrutil.Tx, blockHeight int64,
	blockIndex uint32) {
	msgTx := tx.MsgTx()
	// When there are not already any utxos associated with the transaction,
	// add a new entry for it to the view.
	entry := view.LookupEntry(tx.Hash())
	if entry == nil {
<<<<<<< HEAD
		txType := stake.DetermineTxType(msgTx)
		entry = newUtxoEntry(msgTx.Version, uint32(blockHeight),
			blockIndex, IsCoinBaseTx(msgTx), msgTx.Expiry != 0, txType)
		if txType == stake.TxTypeSStx {
			stakeExtra := make([]byte, serializeSizeForMinimalOutputs(tx))
			putTxToMinimalOutputs(stakeExtra, tx)
			entry.stakeExtra = stakeExtra
		}
		view.entries[*tx.Sha()] = entry
=======
		entry = newUtxoEntry(tx.MsgTx().Version, IsCoinBase(tx),
			blockHeight)
		view.entries[*tx.Hash()] = entry
>>>>>>> bd4e64d1
	} else {
		entry.height = uint32(blockHeight)
		entry.index = uint32(blockIndex)
	}
	entry.modified = true

	// Loop all of the transaction outputs and add those which are not
	// provably unspendable.
	for txOutIdx, txOut := range tx.MsgTx().TxOut {
		// TODO allow pruning of stake utxs after all other outputs are spent
		if txscript.IsUnspendable(txOut.Value, txOut.PkScript) {
			continue
		}

		// Update existing entries.  All fields are updated because it's
		// possible (although extremely unlikely) that the existing
		// entry is being replaced by a different transaction with the
		// same hash.  This is allowed so long as the previous
		// transaction is fully spent.
		if output, ok := entry.sparseOutputs[uint32(txOutIdx)]; ok {
			output.spent = false
			output.amount = txOut.Value
			output.scriptVersion = txOut.Version
			output.pkScript = txOut.PkScript
			output.compressed = false
			continue
		}

		// Add the unspent transaction output.
		entry.sparseOutputs[uint32(txOutIdx)] = &utxoOutput{
			spent:         false,
			amount:        txOut.Value,
			scriptVersion: txOut.Version,
			pkScript:      txOut.PkScript,
			compressed:    false,
		}
	}
	return
}

// connectTransaction updates the view by adding all new utxos created by the
// passed transaction and marking all utxos that the transactions spend as
// spent.  In addition, when the 'stxos' argument is not nil, it will be updated
// to append an entry for each spent txout.  An error will be returned if the
// view does not contain the required utxos.
func (view *UtxoViewpoint) connectTransaction(tx *dcrutil.Tx, blockHeight int64,
	blockIndex uint32, stxos *[]spentTxOut) error {
	msgTx := tx.MsgTx()
	// Coinbase transactions don't have any inputs to spend.
	if IsCoinBaseTx(msgTx) {
		// Add the transaction's outputs as available utxos.
		view.AddTxOuts(tx, blockHeight, blockIndex)
		return nil
	}

	// Spend the referenced utxos by marking them spent in the view and,
	// if a slice was provided for the spent txout details, append an entry
	// to it.
	txType := stake.DetermineTxType(msgTx)
	for i, txIn := range msgTx.TxIn {
		if i == 0 && (txType == stake.TxTypeSSGen) {
			continue
		}

		originIndex := txIn.PreviousOutPoint.Index
		entry := view.entries[txIn.PreviousOutPoint.Hash]

		// Ensure the referenced utxo exists in the view.  This should
		// never happen unless there is a bug is introduced in the code.
		if entry == nil {
			return AssertError(fmt.Sprintf("view missing input %v",
				txIn.PreviousOutPoint))
		}
		entry.SpendOutput(originIndex)

		// Don't create the stxo details if not requested.
		if stxos == nil {
			continue
		}

		// Populate the stxo details using the utxo entry.  When the
		// transaction is fully spent, set the additional stxo fields
		// accordingly since those details will no longer be available
		// in the utxo set.
		var stxo = spentTxOut{
			compressed:    false,
			amount:        txIn.ValueIn,
			scriptVersion: entry.ScriptVersionByIndex(originIndex),
			pkScript:      entry.PkScriptByIndex(originIndex),
		}
		if entry.IsFullySpent() {
			stxo.txVersion = entry.TxVersion()
			stxo.height = uint32(entry.BlockHeight())
			stxo.index = entry.BlockIndex()
			stxo.isCoinBase = entry.IsCoinBase()
			stxo.hasExpiry = entry.HasExpiry()
			stxo.txType = entry.txType
			stxo.txFullySpent = true

			if entry.txType == stake.TxTypeSStx {
				stxo.stakeExtra = entry.stakeExtra
			}
		}

		// Append the entry to the provided spent txouts slice.
		*stxos = append(*stxos, stxo)
	}

	// Add the transaction's outputs as available utxos.
	view.AddTxOuts(tx, blockHeight, blockIndex)

	return nil
}

// connectTransactions updates the view by adding all new utxos created by all
// of the transactions in the passed block, marking all utxos the transactions
// spend as spent, and setting the best hash for the view to the passed block.
// In addition, when the 'stxos' argument is not nil, it will be updated to
// append an entry for each spent txout.
func (b *BlockChain) connectTransactions(view *UtxoViewpoint, block *dcrutil.Block,
	parent *dcrutil.Block, stxos *[]spentTxOut) error {
	regularTxTreeValid := dcrutil.IsFlagSet16(block.MsgBlock().Header.VoteBits,
		dcrutil.BlockValid)
	thisNodeStakeViewpoint := ViewpointPrevInvalidStake
	if regularTxTreeValid {
		thisNodeStakeViewpoint = ViewpointPrevValidStake
	}

	if parent != nil && block.Height() != 0 {
		view.SetStakeViewpoint(ViewpointPrevValidInitial)
		err := view.fetchInputUtxos(b.db, block, parent)
		if err != nil {
			return err
		}
		mBlock := block.MsgBlock()
		votebits := mBlock.Header.VoteBits
		regularTxTreeValid := dcrutil.IsFlagSet16(votebits, dcrutil.BlockValid)
		if regularTxTreeValid {
			for i, tx := range parent.Transactions() {
				err := view.connectTransaction(tx, parent.Height(), uint32(i),
					stxos)
				if err != nil {
					return err
				}
			}
		}
	}

	for i, stx := range block.STransactions() {
		view.SetStakeViewpoint(thisNodeStakeViewpoint)
		err := view.fetchInputUtxos(b.db, block, parent)
		if err != nil {
			return err
		}
		err = view.connectTransaction(stx, block.Height(), uint32(i), stxos)
		if err != nil {
			return err
		}
	}

	// Update the best hash for view to include this block since all of its
	// transactions have been connected.
	view.SetBestHash(block.Hash())
	return nil
}

// disconnectTransactions updates the view by removing all of the transactions
// created by the passed block, restoring all utxos the transactions spent by
// using the provided spent txo information, and setting the best hash for the
// view to the block before the passed block.
//
// This function will ONLY work correctly for a single transaction tree at a
// time because of index tracking.
func (b *BlockChain) disconnectTransactions(view *UtxoViewpoint,
	block *dcrutil.Block, parent *dcrutil.Block, stxos []spentTxOut) error {
	// Sanity check the correct number of stxos are provided.
	if len(stxos) != countSpentOutputs(block, parent) {
		return AssertError(fmt.Sprintf("disconnectTransactions "+
			"called with bad spent transaction out information "+
			"(len stxos %v, count is %v)", len(stxos),
			countSpentOutputs(block, parent)))
	}

	// Loop backwards through all transactions so everything is unspent in
	// reverse order.  This is necessary since transactions later in a block
	// can spend from previous ones.
	regularTxTreeValid := dcrutil.IsFlagSet16(block.MsgBlock().Header.VoteBits,
		dcrutil.BlockValid)
	thisNodeStakeViewpoint := ViewpointPrevInvalidStake
	if regularTxTreeValid {
		thisNodeStakeViewpoint = ViewpointPrevValidStake
	}
	view.SetStakeViewpoint(thisNodeStakeViewpoint)
	err := view.fetchInputUtxos(b.db, block, parent)
	if err != nil {
		return err
	}
	stxoIdx := len(stxos) - 1
	transactions := block.STransactions()
	for txIdx := len(transactions) - 1; txIdx > -1; txIdx-- {
		tx := transactions[txIdx]
		msgTx := tx.MsgTx()
		tt := stake.DetermineTxType(msgTx)

		// Clear this transaction from the view if it already exists or
		// create a new empty entry for when it does not.  This is done
		// because the code relies on its existence in the view in order
		// to signal modifications have happened.
<<<<<<< HEAD
		entry := view.entries[*tx.Sha()]
		if entry == nil {
			entry = newUtxoEntry(msgTx.Version, uint32(block.Height()),
				uint32(txIdx), IsCoinBaseTx(msgTx), msgTx.Expiry != 0, tt)
			if tt == stake.TxTypeSStx {
				stakeExtra := make([]byte, serializeSizeForMinimalOutputs(tx))
				putTxToMinimalOutputs(stakeExtra, tx)
				entry.stakeExtra = stakeExtra
			}
			view.entries[*tx.Sha()] = entry
=======
		isCoinbase := txIdx == 0
		entry := view.entries[*tx.Hash()]
		if entry == nil {
			entry = newUtxoEntry(tx.MsgTx().Version, isCoinbase,
				block.Height())
			view.entries[*tx.Hash()] = entry
>>>>>>> bd4e64d1
		}
		entry.modified = true
		entry.sparseOutputs = make(map[uint32]*utxoOutput)

		// Loop backwards through all of the transaction inputs (except
		// for the coinbase which has no inputs) and unspend the
		// referenced txos.  This is necessary to match the order of the
		// spent txout entries.
		for txInIdx := len(tx.MsgTx().TxIn) - 1; txInIdx > -1; txInIdx-- {
			// Skip empty vote stakebases.
			if txInIdx == 0 && (tt == stake.TxTypeSSGen) {
				continue
			}

			// Ensure the spent txout index is decremented to stay
			// in sync with the transaction input.
			stxo := &stxos[stxoIdx]
			stxoIdx--

			// When there is not already an entry for the referenced
			// transaction in the view, it means it was fully spent,
			// so create a new utxo entry in order to resurrect it.
			txIn := tx.MsgTx().TxIn[txInIdx]
			originHash := &txIn.PreviousOutPoint.Hash
			originIndex := txIn.PreviousOutPoint.Index
			entry := view.LookupEntry(originHash)
			if entry == nil {
				if !stxo.txFullySpent {
					return AssertError(fmt.Sprintf("tried to revive utx %v from "+
						"non-fully spent stx entry", originHash))
				}

				entry = newUtxoEntry(tx.MsgTx().Version, stxo.height,
					stxo.index, stxo.isCoinBase, stxo.hasExpiry,
					stxo.txType)
				if stxo.txType == stake.TxTypeSStx {
					entry.stakeExtra = stxo.stakeExtra
				}
				view.entries[*originHash] = entry
			}

			// Mark the entry as modified since it is either new
			// or will be changed below.
			entry.modified = true

			// Restore the specific utxo using the stxo data from
			// the spend journal if it doesn't already exist in the
			// view.
			output, ok := entry.sparseOutputs[originIndex]
			if !ok {
				// Add the unspent transaction output.
				entry.sparseOutputs[originIndex] = &utxoOutput{
					compressed:    stxo.compressed,
					spent:         false,
					amount:        txIn.ValueIn,
					scriptVersion: stxo.scriptVersion,
					pkScript:      stxo.pkScript,
				}
				continue
			}

			// Mark the existing referenced transaction output as
			// unspent.
			output.spent = false
		}
	}

	// There is no regular tx from before the genesis block, so ignore the genesis
	// block for the next step.
	if parent != nil && block.Height() != 0 {
		// Only bother to unspend transactions if the parent's tx tree was
		// validated. Otherwise, these transactions were never in the blockchain's
		// history in the first place.
		if regularTxTreeValid {
			view.SetStakeViewpoint(ViewpointPrevValidInitial)
			err = view.fetchInputUtxos(b.db, block, parent)
			if err != nil {
				return err
			}

			transactions := parent.Transactions()
			for txIdx := len(transactions) - 1; txIdx > -1; txIdx-- {
				tx := transactions[txIdx]

				// Clear this transaction from the view if it already exists or
				// create a new empty entry for when it does not.  This is done
				// because the code relies on its existence in the view in order
				// to signal modifications have happened.
				isCoinbase := txIdx == 0
				entry := view.entries[*tx.Sha()]
				if entry == nil {
					entry = newUtxoEntry(tx.MsgTx().Version,
						uint32(parent.Height()), uint32(txIdx), isCoinbase,
						tx.MsgTx().Expiry != 0, stake.TxTypeRegular)
					view.entries[*tx.Sha()] = entry
				}
				entry.modified = true
				entry.sparseOutputs = make(map[uint32]*utxoOutput)

				// Loop backwards through all of the transaction inputs (except
				// for the coinbase which has no inputs) and unspend the
				// referenced txos.  This is necessary to match the order of the
				// spent txout entries.
				if isCoinbase {
					continue
				}
				for txInIdx := len(tx.MsgTx().TxIn) - 1; txInIdx > -1; txInIdx-- {
					// Ensure the spent txout index is decremented to stay
					// in sync with the transaction input.
					stxo := &stxos[stxoIdx]
					stxoIdx--

					// When there is not already an entry for the referenced
					// transaction in the view, it means it was fully spent,
					// so create a new utxo entry in order to resurrect it.
					txIn := tx.MsgTx().TxIn[txInIdx]
					originHash := &txIn.PreviousOutPoint.Hash
					originIndex := txIn.PreviousOutPoint.Index
					entry := view.entries[*originHash]
					if entry == nil {
						if !stxo.txFullySpent {
							return AssertError(fmt.Sprintf("tried to "+
								"revive utx %v from non-fully spent stx entry",
								originHash))
						}
						entry = newUtxoEntry(tx.MsgTx().Version,
							stxo.height, stxo.index, stxo.isCoinBase,
							stxo.hasExpiry, stxo.txType)
						if stxo.txType == stake.TxTypeSStx {
							entry.stakeExtra = stxo.stakeExtra
						}
						view.entries[*originHash] = entry
					}

					// Mark the entry as modified since it is either new
					// or will be changed below.
					entry.modified = true

					// Restore the specific utxo using the stxo data from
					// the spend journal if it doesn't already exist in the
					// view.
					output, ok := entry.sparseOutputs[originIndex]
					if !ok {
						// Add the unspent transaction output.
						entry.sparseOutputs[originIndex] = &utxoOutput{
							compressed:    stxo.compressed,
							spent:         false,
							amount:        txIn.ValueIn,
							scriptVersion: stxo.scriptVersion,
							pkScript:      stxo.pkScript,
						}
						continue
					}

					// Mark the existing referenced transaction output as
					// unspent.
					output.spent = false
				}
			}
		}
	}

	// Update the best hash for view to the previous block since all of the
	// transactions for the current block have been disconnected.
	view.SetBestHash(parent.Sha())
	return nil
}

// disconnectTransactionSlice updates the view by removing all of the transactions
// created by the passed slice of transactions, restoring all utxos the
// transactions spent by using the provided spent txo information, and setting
// the best hash for the view to the block before the passed block.
func (view *UtxoViewpoint) disconnectTransactionSlice(transactions []*dcrutil.Tx,
	height int64, stxosPtr *[]spentTxOut) (int, error) {
	if stxosPtr == nil {
		return 0, AssertError("passed pointer to non-existing stxos slice")
	}

	stxos := *stxosPtr
	stxoIdx := len(stxos) - 1
	if stxoIdx == -1 {
		return 0, nil
	}
	for txIdx := len(transactions) - 1; txIdx > -1; txIdx-- {
		tx := transactions[txIdx]
		msgTx := tx.MsgTx()
		txType := stake.DetermineTxType(msgTx)

		// Clear this transaction from the view if it already exists or
		// create a new empty entry for when it does not.  This is done
		// because the code relies on its existence in the view in order
		// to signal modifications have happened.
		isCoinbase := txIdx == 0
		entry := view.entries[*tx.Sha()]
		if entry == nil {
			entry = newUtxoEntry(msgTx.Version, uint32(height),
				uint32(txIdx), IsCoinBaseTx(msgTx), msgTx.Expiry != 0, txType)
			if txType == stake.TxTypeSStx {
				stakeExtra := make([]byte, serializeSizeForMinimalOutputs(tx))
				putTxToMinimalOutputs(stakeExtra, tx)
				entry.stakeExtra = stakeExtra
			}
			view.entries[*tx.Sha()] = entry
		}
		entry.modified = true
		entry.sparseOutputs = make(map[uint32]*utxoOutput)

		// Loop backwards through all of the transaction inputs (except
		// for the coinbase which has no inputs) and unspend the
		// referenced txos.  This is necessary to match the order of the
		// spent txout entries.
		if isCoinbase {
			continue
		}
		for txInIdx := len(msgTx.TxIn) - 1; txInIdx > -1; txInIdx-- {
			// Ensure the spent txout index is decremented to stay
			// in sync with the transaction input.
			stxo := &stxos[stxoIdx]
			stxoIdx--

			// When there is not already an entry for the referenced
			// transaction in the view, it means it was fully spent,
			// so create a new utxo entry in order to resurrect it.
			txIn := msgTx.TxIn[txInIdx]
			originHash := &txIn.PreviousOutPoint.Hash
			originInIndex := txIn.PreviousOutPoint.Index
			//originHeight := txIn.BlockHeight
			// originIndex := txIn.BlockIndex
			entry := view.entries[*originHash]
			if entry == nil {
				entry = newUtxoEntry(stxo.txVersion, stxo.height,
					stxo.index, stxo.isCoinBase, stxo.hasExpiry,
					stxo.txType)
				if txType == stake.TxTypeSStx {
					//stakeExtra := make([]byte,
					//	serializeSizeForMinimalOutputs(tx))
					// putTxToMinimalOutputs(stakeExtra, tx)
					// entry.stakeExtra = stakeExtra
					entry.stakeExtra = stxo.stakeExtra
				}
				view.entries[*originHash] = entry
			}

			// Mark the entry as modified since it is either new
			// or will be changed below.
			entry.modified = true

			// Restore the specific utxo using the stxo data from
			// the spend journal if it doesn't already exist in the
			// view.
			output, ok := entry.sparseOutputs[originInIndex]
			if !ok {
				// Add the unspent transaction output.
				entry.sparseOutputs[originInIndex] = &utxoOutput{
					compressed:    stxo.compressed,
					spent:         false,
					amount:        txIn.ValueIn,
					scriptVersion: stxo.scriptVersion,
					pkScript:      stxo.pkScript,
				}
				continue
			}

			// Mark the existing referenced transaction output as
			// unspent.
			output.spent = false
		}
	}

	return stxoIdx + 1, nil
}

// Entries returns the underlying map that stores of all the utxo entries.
func (view *UtxoViewpoint) Entries() map[chainhash.Hash]*UtxoEntry {
	return view.entries
}

// commit prunes all entries marked modified that are now fully spent and marks
// all entries as unmodified.
func (view *UtxoViewpoint) commit() {
	for txHash, entry := range view.entries {
		if entry == nil || (entry.modified && entry.IsFullySpent()) {
			delete(view.entries, txHash)
			continue
		}

		entry.modified = false
	}
}

// fetchUtxosMain fetches unspent transaction output data about the provided
// set of transactions from the point of view of the end of the main chain at
// the time of the call.
//
// Upon completion of this function, the view will contain an entry for each
// requested transaction.  Fully spent transactions, or those which otherwise
// don't exist, will result in a nil entry in the view.
<<<<<<< HEAD
func (view *UtxoViewpoint) fetchUtxosMain(db database.DB,
	txSet map[chainhash.Hash]struct{}) error {
=======
func (view *UtxoViewpoint) fetchUtxosMain(db database.DB, txSet map[chainhash.Hash]struct{}) error {
>>>>>>> bd4e64d1
	// Nothing to do if there are no requested hashes.
	if len(txSet) == 0 {
		return nil
	}

	// Load the unspent transaction output information for the requested set
	// of transactions from the point of view of the end of the main chain.
	//
	// NOTE: Missing entries are not considered an error here and instead
	// will result in nil entries in the view.  This is intentionally done
	// since other code uses the presence of an entry in the store as a way
	// to optimize spend and unspend updates to apply only to the specific
	// utxos that the caller needs access to.
	err := db.View(func(dbTx database.Tx) error {
		for hash := range txSet {
			hashCopy := hash
			// If the UTX already exists in the view, skip adding it.
			if _, ok := view.entries[hashCopy]; ok {
				continue
			}
			entry, err := dbFetchUtxoEntry(dbTx, &hashCopy)
			if err != nil {
				return err
			}

			view.entries[hash] = entry
		}

		return nil
	})
	if err != nil {
		return err
	}

	return nil
}

// fetchUtxos loads utxo details about provided set of transaction hashes into
// the view from the database as needed unless they already exist in the view in
// which case they are ignored.
<<<<<<< HEAD
func (view *UtxoViewpoint) fetchUtxos(db database.DB,
	txSet map[chainhash.Hash]struct{}) error {
=======
func (view *UtxoViewpoint) fetchUtxos(db database.DB, txSet map[chainhash.Hash]struct{}) error {
>>>>>>> bd4e64d1
	// Nothing to do if there are no requested hashes.
	if len(txSet) == 0 {
		return nil
	}

	// Filter entries that are already in the view.
	txNeededSet := make(map[chainhash.Hash]struct{})
	for hash := range txSet {
		// Already loaded into the current view.
		if _, ok := view.entries[hash]; ok {
			continue
		}

		txNeededSet[hash] = struct{}{}
	}

	// Request the input utxos from the database.
	err := view.fetchUtxosMain(db, txNeededSet)
	if err != nil {
		return err
	}

	// Connect up to the stake viewpoint that was requested
	// if the flag to do so is given.
	return nil
}

// fetchInputUtxos loads utxo details about the input transactions referenced
// by the transactions in the given block into the view from the database as
// needed.  In particular, referenced entries that are earlier in the block are
// added to the view and entries that are already in the view are not modified.
func (view *UtxoViewpoint) fetchInputUtxos(db database.DB,
	block, parent *dcrutil.Block) error {
	viewpoint := view.StakeViewpoint()

	// Build a map of in-flight transactions because some of the inputs in
	// this block could be referencing other transactions earlier in this
	// block which are not yet in the chain.
	txInFlight := map[chainhash.Hash]int{}
<<<<<<< HEAD
	txNeededSet := make(map[chainhash.Hash]struct{})

	// Case 1: ViewpointPrevValidInitial. We need the viewpoint of the
	// current chain without the TxTreeRegular of the previous block
	// added so we can validate that.
	if viewpoint == ViewpointPrevValidInitial {
		transactions := parent.Transactions()
		for i, tx := range transactions {
			txInFlight[*tx.Sha()] = i
		}
=======
	transactions := block.Transactions()
	for i, tx := range transactions {
		txInFlight[*tx.Hash()] = i
	}

	// Loop through all of the transaction inputs (except for the coinbase
	// which has no inputs) collecting them into sets of what is needed and
	// what is already known (in-flight).
	txNeededSet := make(map[chainhash.Hash]struct{})
	for i, tx := range transactions[1:] {
		for _, txIn := range tx.MsgTx().TxIn {
			// It is acceptable for a transaction input to reference
			// the output of another transaction in this block only
			// if the referenced transaction comes before the
			// current one in this block.  Add the outputs of the
			// referenced transaction as available utxos when this
			// is the case.  Otherwise, the utxo details are still
			// needed.
			//
			// NOTE: The >= is correct here because i is one less
			// than the actual position of the transaction within
			// the block due to skipping the coinbase.
			originHash := &txIn.PreviousOutPoint.Hash
			if inFlightIndex, ok := txInFlight[*originHash]; ok &&
				i >= inFlightIndex {
>>>>>>> bd4e64d1

		// Loop through all of the transaction inputs (except for the coinbase
		// which has no inputs) collecting them into sets of what is needed and
		// what is already known (in-flight).
		for i, tx := range transactions[1:] {
			for _, txIn := range tx.MsgTx().TxIn {
				// It is acceptable for a transaction input to reference
				// the output of another transaction in this block only
				// if the referenced transaction comes before the
				// current one in this block.  Add the outputs of the
				// referenced transaction as available utxos when this
				// is the case.  Otherwise, the utxo details are still
				// needed.
				//
				// NOTE: The >= is correct here because i is one less
				// than the actual position of the transaction within
				// the block due to skipping the coinbase.
				originHash := &txIn.PreviousOutPoint.Hash
				if inFlightIndex, ok := txInFlight[*originHash]; ok &&
					i >= inFlightIndex {

					originTx := transactions[inFlightIndex]
					view.AddTxOuts(originTx, block.Height(), uint32(i))
					continue
				}

				// Don't request entries that are already in the view
				// from the database.
				if _, ok := view.entries[*originHash]; ok {
					continue
				}

				txNeededSet[*originHash] = struct{}{}
			}
		}

		// Request the input utxos from the database.
		return view.fetchUtxosMain(db, txNeededSet)
	}

	// Case 2+3: ViewpointPrevValidStake and ViewpointPrevValidStake.
	// For ViewpointPrevValidStake, we need the viewpoint of the
	// current chain with the TxTreeRegular of the previous block
	// added so we can validate the TxTreeStake of the current block.
	// For ViewpointPrevInvalidStake, we need the viewpoint of the
	// current chain with the TxTreeRegular of the previous block
	// missing so we can validate the TxTreeStake of the current block.
	if viewpoint == ViewpointPrevValidStake ||
		viewpoint == ViewpointPrevInvalidStake {
		// We need all of the stake tx txins. None of these are considered
		// in-flight in relation to the regular tx tree or to other tx in
		// the stake tx tree, so don't do any of those expensive checks and
		// just append it to the tx slice.
		for _, tx := range block.MsgBlock().STransactions {
			isSSGen, _ := stake.IsSSGen(tx)

			for i, txIn := range tx.TxIn {
				// Ignore stakebases.
				if isSSGen && i == 0 {
					continue
				}

				// Add an entry to the transaction store for the needed
				// transaction with it set to missing by default.
				originHash := &txIn.PreviousOutPoint.Hash

				// Don't request entries that are already in the view
				// from the database.
				if _, ok := view.entries[*originHash]; ok {
					continue
				}

				txNeededSet[*originHash] = struct{}{}
			}
		}

		// Request the input utxos from the database.
		return view.fetchUtxosMain(db, txNeededSet)
	}

	// Case 4+5: ViewpointPrevValidRegular and
	// ViewpointPrevInvalidRegular.
	// For ViewpointPrevValidRegular, we need the viewpoint of the
	// current chain with the TxTreeRegular of the previous block
	// and the TxTreeStake of the current block added so we can
	// validate the TxTreeRegular of the current block.
	// For ViewpointPrevInvalidRegular, we need the viewpoint of the
	// current chain with the TxTreeRegular of the previous block
	// missing and the TxTreeStake of the current block added so we
	// can validate the TxTreeRegular of the current block.
	if viewpoint == ViewpointPrevValidRegular ||
		viewpoint == ViewpointPrevInvalidRegular {
		transactions := block.Transactions()
		for i, tx := range transactions {
			txInFlight[*tx.Sha()] = i
		}

		// Loop through all of the transaction inputs (except for the coinbase
		// which has no inputs) collecting them into sets of what is needed and
		// what is already known (in-flight).
		txNeededSet := make(map[chainhash.Hash]struct{})
		for i, tx := range transactions[1:] {
			for _, txIn := range tx.MsgTx().TxIn {
				// It is acceptable for a transaction input to reference
				// the output of another transaction in this block only
				// if the referenced transaction comes before the
				// current one in this block.  Add the outputs of the
				// referenced transaction as available utxos when this
				// is the case.  Otherwise, the utxo details are still
				// needed.
				//
				// NOTE: The >= is correct here because i is one less
				// than the actual position of the transaction within
				// the block due to skipping the coinbase.
				originHash := &txIn.PreviousOutPoint.Hash
				if inFlightIndex, ok := txInFlight[*originHash]; ok &&
					i >= inFlightIndex {

					originTx := transactions[inFlightIndex]
					view.AddTxOuts(originTx, block.Height(), uint32(i))
					continue
				}

				// Don't request entries that are already in the view
				// from the database.
				if _, ok := view.entries[*originHash]; ok {
					continue
				}

				txNeededSet[*originHash] = struct{}{}
			}
		}

		// Request the input utxos from the database.
		return view.fetchUtxosMain(db, txNeededSet)
	}

	// TODO actual blockchain error
	return fmt.Errorf("invalid stake viewpoint")
}

// NewUtxoViewpoint returns a new empty unspent transaction output view.
func NewUtxoViewpoint() *UtxoViewpoint {
	return &UtxoViewpoint{
		entries: make(map[chainhash.Hash]*UtxoEntry),
	}
}

// FetchUtxoView loads utxo details about the input transactions referenced by
// the passed transaction from the point of view of the end of the main chain.
// It also attempts to fetch the utxo details for the transaction itself so the
// returned view can be examined for duplicate unspent transaction outputs.
//
// This function is safe for concurrent access however the returned view is NOT.
func (b *BlockChain) FetchUtxoView(tx *dcrutil.Tx, treeValid bool) (*UtxoViewpoint,
	error) {
	b.chainLock.RLock()
	defer b.chainLock.RUnlock()

	// Request the utxos from the point of view of the end of the main
	// chain.
	view := NewUtxoViewpoint()
	if treeValid {
		view.SetStakeViewpoint(ViewpointPrevValidRegular)
		block, err := b.fetchBlockFromHash(&b.bestNode.hash)
		if err != nil {
			return nil, err
		}
		parent, err := b.fetchBlockFromHash(&b.bestNode.header.PrevBlock)
		if err != nil {
			return nil, err
		}
		err = view.fetchInputUtxos(b.db, block, parent)
		if err != nil {
			return nil, err
		}
		for i, blockTx := range block.Transactions() {
			err := view.connectTransaction(blockTx, b.bestNode.height,
				uint32(i), nil)
			if err != nil {
				return nil, err
			}
		}
	}
	view.SetBestHash(&b.bestNode.hash)

	// Create a set of needed transactions based on those referenced by the
	// inputs of the passed transaction.  Also, add the passed transaction
	// itself as a way for the caller to detect duplicates that are not
	// fully spent.
	txNeededSet := make(map[chainhash.Hash]struct{})
<<<<<<< HEAD
	txNeededSet[*tx.Sha()] = struct{}{}
	msgTx := tx.MsgTx()
	isSSGen, _ := stake.IsSSGen(msgTx)
	if !IsCoinBaseTx(msgTx) {
		for i, txIn := range msgTx.TxIn {
			if isSSGen && i == 0 {
				continue
			}
=======
	txNeededSet[*tx.Hash()] = struct{}{}
	if !IsCoinBase(tx) {
		for _, txIn := range tx.MsgTx().TxIn {
>>>>>>> bd4e64d1
			txNeededSet[txIn.PreviousOutPoint.Hash] = struct{}{}
		}
	}

	err := view.fetchUtxosMain(b.db, txNeededSet)

	return view, err
}

// FetchUtxoEntry loads and returns the unspent transaction output entry for the
// passed hash from the point of view of the end of the main chain.
//
// NOTE: Requesting a hash for which there is no data will NOT return an error.
// Instead both the entry and the error will be nil.  This is done to allow
// pruning of fully spent transactions.  In practice this means the caller must
// check if the returned entry is nil before invoking methods on it.
//
// This function is safe for concurrent access however the returned entry (if
// any) is NOT.
func (b *BlockChain) FetchUtxoEntry(txHash *chainhash.Hash) (*UtxoEntry, error) {
	b.chainLock.RLock()
	defer b.chainLock.RUnlock()

	var entry *UtxoEntry
	err := b.db.View(func(dbTx database.Tx) error {
		var err error
		entry, err = dbFetchUtxoEntry(dbTx, txHash)
		return err
	})
	if err != nil {
		return nil, err
	}

	return entry, nil
}<|MERGE_RESOLUTION|>--- conflicted
+++ resolved
@@ -7,7 +7,6 @@
 import (
 	"fmt"
 
-<<<<<<< HEAD
 	"github.com/decred/dcrd/blockchain/stake"
 	"github.com/decred/dcrd/chaincfg/chainhash"
 	"github.com/decred/dcrd/database"
@@ -46,12 +45,6 @@
 	// contents of the TxTreeRegular and TxTreeStake of current block,
 	// to validate TxTreeRegular of the current block.
 	ViewpointPrevInvalidRegular
-=======
-	"github.com/btcsuite/btcd/chaincfg/chainhash"
-	"github.com/btcsuite/btcd/database"
-	"github.com/btcsuite/btcd/txscript"
-	"github.com/btcsuite/btcutil"
->>>>>>> bd4e64d1
 )
 
 // utxoOutput houses details about an individual unspent transaction output such
@@ -259,14 +252,9 @@
 // The unspent outputs are needed by other transactions for things such as
 // script validation and double spend prevention.
 type UtxoViewpoint struct {
-<<<<<<< HEAD
 	entries   map[chainhash.Hash]*UtxoEntry
 	bestHash  chainhash.Hash
 	stakeView StakeViewpoint
-=======
-	entries  map[chainhash.Hash]*UtxoEntry
-	bestHash chainhash.Hash
->>>>>>> bd4e64d1
 }
 
 // BestHash returns the hash of the best block in the chain the view currently
@@ -315,7 +303,6 @@
 	// add a new entry for it to the view.
 	entry := view.LookupEntry(tx.Hash())
 	if entry == nil {
-<<<<<<< HEAD
 		txType := stake.DetermineTxType(msgTx)
 		entry = newUtxoEntry(msgTx.Version, uint32(blockHeight),
 			blockIndex, IsCoinBaseTx(msgTx), msgTx.Expiry != 0, txType)
@@ -324,12 +311,7 @@
 			putTxToMinimalOutputs(stakeExtra, tx)
 			entry.stakeExtra = stakeExtra
 		}
-		view.entries[*tx.Sha()] = entry
-=======
-		entry = newUtxoEntry(tx.MsgTx().Version, IsCoinBase(tx),
-			blockHeight)
 		view.entries[*tx.Hash()] = entry
->>>>>>> bd4e64d1
 	} else {
 		entry.height = uint32(blockHeight)
 		entry.index = uint32(blockIndex)
@@ -538,8 +520,7 @@
 		// create a new empty entry for when it does not.  This is done
 		// because the code relies on its existence in the view in order
 		// to signal modifications have happened.
-<<<<<<< HEAD
-		entry := view.entries[*tx.Sha()]
+		entry := view.entries[*tx.Hash()]
 		if entry == nil {
 			entry = newUtxoEntry(msgTx.Version, uint32(block.Height()),
 				uint32(txIdx), IsCoinBaseTx(msgTx), msgTx.Expiry != 0, tt)
@@ -548,15 +529,7 @@
 				putTxToMinimalOutputs(stakeExtra, tx)
 				entry.stakeExtra = stakeExtra
 			}
-			view.entries[*tx.Sha()] = entry
-=======
-		isCoinbase := txIdx == 0
-		entry := view.entries[*tx.Hash()]
-		if entry == nil {
-			entry = newUtxoEntry(tx.MsgTx().Version, isCoinbase,
-				block.Height())
 			view.entries[*tx.Hash()] = entry
->>>>>>> bd4e64d1
 		}
 		entry.modified = true
 		entry.sparseOutputs = make(map[uint32]*utxoOutput)
@@ -646,12 +619,12 @@
 				// because the code relies on its existence in the view in order
 				// to signal modifications have happened.
 				isCoinbase := txIdx == 0
-				entry := view.entries[*tx.Sha()]
+				entry := view.entries[*tx.Hash()]
 				if entry == nil {
 					entry = newUtxoEntry(tx.MsgTx().Version,
 						uint32(parent.Height()), uint32(txIdx), isCoinbase,
 						tx.MsgTx().Expiry != 0, stake.TxTypeRegular)
-					view.entries[*tx.Sha()] = entry
+					view.entries[*tx.Hash()] = entry
 				}
 				entry.modified = true
 				entry.sparseOutputs = make(map[uint32]*utxoOutput)
@@ -721,7 +694,7 @@
 
 	// Update the best hash for view to the previous block since all of the
 	// transactions for the current block have been disconnected.
-	view.SetBestHash(parent.Sha())
+	view.SetBestHash(parent.Hash())
 	return nil
 }
 
@@ -750,7 +723,7 @@
 		// because the code relies on its existence in the view in order
 		// to signal modifications have happened.
 		isCoinbase := txIdx == 0
-		entry := view.entries[*tx.Sha()]
+		entry := view.entries[*tx.Hash()]
 		if entry == nil {
 			entry = newUtxoEntry(msgTx.Version, uint32(height),
 				uint32(txIdx), IsCoinBaseTx(msgTx), msgTx.Expiry != 0, txType)
@@ -759,7 +732,7 @@
 				putTxToMinimalOutputs(stakeExtra, tx)
 				entry.stakeExtra = stakeExtra
 			}
-			view.entries[*tx.Sha()] = entry
+			view.entries[*tx.Hash()] = entry
 		}
 		entry.modified = true
 		entry.sparseOutputs = make(map[uint32]*utxoOutput)
@@ -854,12 +827,7 @@
 // Upon completion of this function, the view will contain an entry for each
 // requested transaction.  Fully spent transactions, or those which otherwise
 // don't exist, will result in a nil entry in the view.
-<<<<<<< HEAD
-func (view *UtxoViewpoint) fetchUtxosMain(db database.DB,
-	txSet map[chainhash.Hash]struct{}) error {
-=======
 func (view *UtxoViewpoint) fetchUtxosMain(db database.DB, txSet map[chainhash.Hash]struct{}) error {
->>>>>>> bd4e64d1
 	// Nothing to do if there are no requested hashes.
 	if len(txSet) == 0 {
 		return nil
@@ -900,12 +868,7 @@
 // fetchUtxos loads utxo details about provided set of transaction hashes into
 // the view from the database as needed unless they already exist in the view in
 // which case they are ignored.
-<<<<<<< HEAD
-func (view *UtxoViewpoint) fetchUtxos(db database.DB,
-	txSet map[chainhash.Hash]struct{}) error {
-=======
 func (view *UtxoViewpoint) fetchUtxos(db database.DB, txSet map[chainhash.Hash]struct{}) error {
->>>>>>> bd4e64d1
 	// Nothing to do if there are no requested hashes.
 	if len(txSet) == 0 {
 		return nil
@@ -945,7 +908,6 @@
 	// this block could be referencing other transactions earlier in this
 	// block which are not yet in the chain.
 	txInFlight := map[chainhash.Hash]int{}
-<<<<<<< HEAD
 	txNeededSet := make(map[chainhash.Hash]struct{})
 
 	// Case 1: ViewpointPrevValidInitial. We need the viewpoint of the
@@ -954,35 +916,8 @@
 	if viewpoint == ViewpointPrevValidInitial {
 		transactions := parent.Transactions()
 		for i, tx := range transactions {
-			txInFlight[*tx.Sha()] = i
-		}
-=======
-	transactions := block.Transactions()
-	for i, tx := range transactions {
-		txInFlight[*tx.Hash()] = i
-	}
-
-	// Loop through all of the transaction inputs (except for the coinbase
-	// which has no inputs) collecting them into sets of what is needed and
-	// what is already known (in-flight).
-	txNeededSet := make(map[chainhash.Hash]struct{})
-	for i, tx := range transactions[1:] {
-		for _, txIn := range tx.MsgTx().TxIn {
-			// It is acceptable for a transaction input to reference
-			// the output of another transaction in this block only
-			// if the referenced transaction comes before the
-			// current one in this block.  Add the outputs of the
-			// referenced transaction as available utxos when this
-			// is the case.  Otherwise, the utxo details are still
-			// needed.
-			//
-			// NOTE: The >= is correct here because i is one less
-			// than the actual position of the transaction within
-			// the block due to skipping the coinbase.
-			originHash := &txIn.PreviousOutPoint.Hash
-			if inFlightIndex, ok := txInFlight[*originHash]; ok &&
-				i >= inFlightIndex {
->>>>>>> bd4e64d1
+			txInFlight[*tx.Hash()] = i
+		}
 
 		// Loop through all of the transaction inputs (except for the coinbase
 		// which has no inputs) collecting them into sets of what is needed and
@@ -1077,7 +1012,7 @@
 		viewpoint == ViewpointPrevInvalidRegular {
 		transactions := block.Transactions()
 		for i, tx := range transactions {
-			txInFlight[*tx.Sha()] = i
+			txInFlight[*tx.Hash()] = i
 		}
 
 		// Loop through all of the transaction inputs (except for the coinbase
@@ -1174,8 +1109,7 @@
 	// itself as a way for the caller to detect duplicates that are not
 	// fully spent.
 	txNeededSet := make(map[chainhash.Hash]struct{})
-<<<<<<< HEAD
-	txNeededSet[*tx.Sha()] = struct{}{}
+	txNeededSet[*tx.Hash()] = struct{}{}
 	msgTx := tx.MsgTx()
 	isSSGen, _ := stake.IsSSGen(msgTx)
 	if !IsCoinBaseTx(msgTx) {
@@ -1183,11 +1117,6 @@
 			if isSSGen && i == 0 {
 				continue
 			}
-=======
-	txNeededSet[*tx.Hash()] = struct{}{}
-	if !IsCoinBase(tx) {
-		for _, txIn := range tx.MsgTx().TxIn {
->>>>>>> bd4e64d1
 			txNeededSet[txIn.PreviousOutPoint.Hash] = struct{}{}
 		}
 	}
