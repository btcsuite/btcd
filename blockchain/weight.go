--- conflicted
+++ resolved
@@ -4,17 +4,8 @@
 
 package blockchain
 
-<<<<<<< HEAD
-=======
-import (
-	"fmt"
+import "github.com/btcsuite/btcd/wire"
 
-	"github.com/btcsuite/btcd/txscript"
-	"github.com/btcsuite/btcd/wire"
-	"github.com/btcsuite/btcutil"
-)
-
->>>>>>> 86fed781
 const (
 	// DefaultMaxBlockSize is the maximum number of bytes within a block
 	DefaultMaxBlockSize = 32000000
@@ -25,98 +16,16 @@
 	// OneMegaByte is the convenient bytes value representing of 1M
 	OneMegaByte = 1000000
 
-<<<<<<< HEAD
 	// MaxBlockSigOpsPerMB The maximum allowed number of signature check operations per MB in a
 	// block (network rule)
 	MaxBlockSigOpsPerMB = 20000
+
+	// MaxOutputsPerBlock is the maximum number of transaction outputs there
+	// can be in a block of max weight size.
+	MaxOutputsPerBlock = DefaultMaxBlockSize / wire.MinTxOutPayload
 )
 
 func GetMaxBlockSigOpsCount(blocksize int) int {
 	mbRoundedUp := 1 + ((blocksize - 1) / OneMegaByte)
 	return mbRoundedUp * MaxBlockSigOpsPerMB
-=======
-	// WitnessScaleFactor determines the level of "discount" witness data
-	// receives compared to "base" data. A scale factor of 4, denotes that
-	// witness data is 1/4 as cheap as regular non-witness data.
-	WitnessScaleFactor = 4
-
-	// MinTxOutputWeight is the minimum possible weight for a transaction
-	// output.
-	MinTxOutputWeight = WitnessScaleFactor * wire.MinTxOutPayload
-
-	// MaxOutputsPerBlock is the maximum number of transaction outputs there
-	// can be in a block of max weight size.
-	MaxOutputsPerBlock = MaxBlockWeight / MinTxOutputWeight
-)
-
-// GetBlockWeight computes the value of the weight metric for a given block.
-// Currently the weight metric is simply the sum of the block's serialized size
-// without any witness data scaled proportionally by the WitnessScaleFactor,
-// and the block's serialized size including any witness data.
-func GetBlockWeight(blk *btcutil.Block) int64 {
-	msgBlock := blk.MsgBlock()
-
-	baseSize := msgBlock.SerializeSizeStripped()
-	totalSize := msgBlock.SerializeSize()
-
-	// (baseSize * 3) + totalSize
-	return int64((baseSize * (WitnessScaleFactor - 1)) + totalSize)
-}
-
-// GetTransactionWeight computes the value of the weight metric for a given
-// transaction. Currently the weight metric is simply the sum of the
-// transactions's serialized size without any witness data scaled
-// proportionally by the WitnessScaleFactor, and the transaction's serialized
-// size including any witness data.
-func GetTransactionWeight(tx *btcutil.Tx) int64 {
-	msgTx := tx.MsgTx()
-
-	baseSize := msgTx.SerializeSizeStripped()
-	totalSize := msgTx.SerializeSize()
-
-	// (baseSize * 3) + totalSize
-	return int64((baseSize * (WitnessScaleFactor - 1)) + totalSize)
-}
-
-// GetSigOpCost returns the unified sig op cost for the passed transaction
-// respecting current active soft-forks which modified sig op cost counting.
-// The unified sig op cost for a transaction is computed as the sum of: the
-// legacy sig op count scaled according to the WitnessScaleFactor, the sig op
-// count for all p2sh inputs scaled by the WitnessScaleFactor, and finally the
-// unscaled sig op count for any inputs spending witness programs.
-func GetSigOpCost(tx *btcutil.Tx, isCoinBaseTx bool, utxoView *UtxoViewpoint, bip16, segWit bool) (int, error) {
-	numSigOps := CountSigOps(tx) * WitnessScaleFactor
-	if bip16 {
-		numP2SHSigOps, err := CountP2SHSigOps(tx, isCoinBaseTx, utxoView)
-		if err != nil {
-			return 0, nil
-		}
-		numSigOps += (numP2SHSigOps * WitnessScaleFactor)
-	}
-
-	if segWit && !isCoinBaseTx {
-		msgTx := tx.MsgTx()
-		for txInIndex, txIn := range msgTx.TxIn {
-			// Ensure the referenced output is available and hasn't
-			// already been spent.
-			utxo := utxoView.LookupEntry(txIn.PreviousOutPoint)
-			if utxo == nil || utxo.IsSpent() {
-				str := fmt.Sprintf("output %v referenced from "+
-					"transaction %s:%d either does not "+
-					"exist or has already been spent",
-					txIn.PreviousOutPoint, tx.Hash(),
-					txInIndex)
-				return 0, ruleError(ErrMissingTxOut, str)
-			}
-
-			witness := txIn.Witness
-			sigScript := txIn.SignatureScript
-			pkScript := utxo.PkScript()
-			numSigOps += txscript.GetWitnessSigOpCount(sigScript, pkScript, witness)
-		}
-
-	}
-
-	return numSigOps, nil
->>>>>>> 86fed781
 }