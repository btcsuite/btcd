// Copyright (c) 2013-2016 The btcsuite developers
// Copyright (c) 2016-2017 The Decred developers
// Use of this source code is governed by an ISC
// license that can be found in the LICENSE file.

package peer

import (
	"bytes"
	"container/list"
	"errors"
	"fmt"
	"io"
	"math/rand"
	"net"
	"strconv"
	"sync"
	"sync/atomic"
	"time"

	"github.com/btcsuite/go-socks/socks"
	"github.com/davecgh/go-spew/spew"
	"github.com/decred/dcrd/blockchain"
	"github.com/decred/dcrd/chaincfg"
	"github.com/decred/dcrd/chaincfg/chainhash"
	"github.com/decred/dcrd/wire"
)

const (
	// MaxProtocolVersion is the max protocol version the peer supports.
	MaxProtocolVersion = wire.FeeFilterVersion

	// outputBufferSize is the number of elements the output channels use.
	outputBufferSize = 5000

	// invTrickleSize is the maximum amount of inventory to send in a single
	// message when trickling inventory to remote peers.
	maxInvTrickleSize = 1000

	// maxKnownInventory is the maximum number of items to keep in the known
	// inventory cache.
	maxKnownInventory = 1000

	// pingInterval is the interval of time to wait in between sending ping
	// messages.
	pingInterval = 2 * time.Minute

	// negotiateTimeout is the duration of inactivity before we timeout a
	// peer that hasn't completed the initial version negotiation.
	negotiateTimeout = 30 * time.Second

	// idleTimeout is the duration of inactivity before we time out a peer.
	idleTimeout = 5 * time.Minute

	// stallTickInterval is the interval of time between each check for
	// stalled peers.
	stallTickInterval = 15 * time.Second

	// stallResponseTimeout is the base maximum amount of time messages that
	// expect a response will wait before disconnecting the peer for
	// stalling.  The deadlines are adjusted for callback running times and
	// only checked on each stall tick interval.
	stallResponseTimeout = 30 * time.Second

	// trickleTimeout is the duration of the ticker which trickles down the
	// inventory to a peer.
	trickleTimeout = 500 * time.Millisecond
)

var (
	// nodeCount is the total number of peer connections made since startup
	// and is used to assign an id to a peer.
	nodeCount int32

	// zeroHash is the zero value hash (all zeros).  It is defined as a
	// convenience.
	zeroHash chainhash.Hash

	// sentNonces houses the unique nonces that are generated when pushing
	// version messages that are used to detect self connections.
	sentNonces = newMruNonceMap(50)

	// allowSelfConns is only used to allow the tests to bypass the self
	// connection detecting and disconnect logic since they intentionally
	// do so for testing purposes.
	allowSelfConns bool
)

// MessageListeners defines callback function pointers to invoke with message
// listeners for a peer. Any listener which is not set to a concrete callback
// during peer initialization is ignored. Execution of multiple message
// listeners occurs serially, so one callback blocks the execution of the next.
//
// NOTE: Unless otherwise documented, these listeners must NOT directly call any
// blocking calls (such as WaitForShutdown) on the peer instance since the input
// handler goroutine blocks until the callback has completed.  Doing so will
// result in a deadlock.
type MessageListeners struct {
	// OnGetAddr is invoked when a peer receives a getaddr wire message.
	OnGetAddr func(p *Peer, msg *wire.MsgGetAddr)

	// OnAddr is invoked when a peer receives an addr wire message.
	OnAddr func(p *Peer, msg *wire.MsgAddr)

	// OnPing is invoked when a peer receives a ping wire message.
	OnPing func(p *Peer, msg *wire.MsgPing)

	// OnPong is invoked when a peer receives a pong wire message.
	OnPong func(p *Peer, msg *wire.MsgPong)

	// OnAlert is invoked when a peer receives an alert wire message.
	OnAlert func(p *Peer, msg *wire.MsgAlert)

	// OnMemPool is invoked when a peer receives a mempool wire message.
	OnMemPool func(p *Peer, msg *wire.MsgMemPool)

	// OnGetMiningState is invoked when a peer receives a getminings wire
	// message.
	OnGetMiningState func(p *Peer, msg *wire.MsgGetMiningState)

	// OnMiningState is invoked when a peer receives a miningstate wire
	// message.
	OnMiningState func(p *Peer, msg *wire.MsgMiningState)

	// OnTx is invoked when a peer receives a tx wire message.
	OnTx func(p *Peer, msg *wire.MsgTx)

	// OnBlock is invoked when a peer receives a block wire message.
	OnBlock func(p *Peer, msg *wire.MsgBlock, buf []byte)

	// OnInv is invoked when a peer receives an inv wire message.
	OnInv func(p *Peer, msg *wire.MsgInv)

	// OnHeaders is invoked when a peer receives a headers wire message.
	OnHeaders func(p *Peer, msg *wire.MsgHeaders)

	// OnNotFound is invoked when a peer receives a notfound wire message.
	OnNotFound func(p *Peer, msg *wire.MsgNotFound)

	// OnGetData is invoked when a peer receives a getdata wire message.
	OnGetData func(p *Peer, msg *wire.MsgGetData)

	// OnGetBlocks is invoked when a peer receives a getblocks wire message.
	OnGetBlocks func(p *Peer, msg *wire.MsgGetBlocks)

	// OnGetHeaders is invoked when a peer receives a getheaders wire
	// message.
	OnGetHeaders func(p *Peer, msg *wire.MsgGetHeaders)

	// OnFeeFilter is invoked when a peer receives a feefilter wire message.
	OnFeeFilter func(p *Peer, msg *wire.MsgFeeFilter)

	// OnFilterAdd is invoked when a peer receives a filteradd wire message.
	OnFilterAdd func(p *Peer, msg *wire.MsgFilterAdd)

	// OnFilterClear is invoked when a peer receives a filterclear wire
	// message.
	OnFilterClear func(p *Peer, msg *wire.MsgFilterClear)

	// OnFilterLoad is invoked when a peer receives a filterload wire
	// message.
	OnFilterLoad func(p *Peer, msg *wire.MsgFilterLoad)

	// OnMerkleBlock  is invoked when a peer receives a merkleblock wire
	// message.
	OnMerkleBlock func(p *Peer, msg *wire.MsgMerkleBlock)

	// OnVersion is invoked when a peer receives a version wire message.
	OnVersion func(p *Peer, msg *wire.MsgVersion)

	// OnVerAck is invoked when a peer receives a verack wire message.
	OnVerAck func(p *Peer, msg *wire.MsgVerAck)

	// OnReject is invoked when a peer receives a reject wire message.
	OnReject func(p *Peer, msg *wire.MsgReject)

	// OnSendHeaders is invoked when a peer receives a sendheaders wire
	// message.
	OnSendHeaders func(p *Peer, msg *wire.MsgSendHeaders)

	// OnRead is invoked when a peer receives a wire message.  It consists
	// of the number of bytes read, the message, and whether or not an error
	// in the read occurred.  Typically, callers will opt to use the
	// callbacks for the specific message types, however this can be useful
	// for circumstances such as keeping track of server-wide byte counts or
	// working with custom message types for which the peer does not
	// directly provide a callback.
	OnRead func(p *Peer, bytesRead int, msg wire.Message, err error)

	// OnWrite is invoked when we write a wire message to a peer.  It
	// consists of the number of bytes written, the message, and whether or
	// not an error in the write occurred.  This can be useful for
	// circumstances such as keeping track of server-wide byte counts.
	OnWrite func(p *Peer, bytesWritten int, msg wire.Message, err error)
}

// Config is the struct to hold configuration options useful to Peer.
type Config struct {
	// NewestBlock specifies a callback which provides the newest block
	// details to the peer as needed.  This can be nil in which case the
	// peer will report a block height of 0, however it is good practice for
	// peers to specify this so their currently best known is accurately
	// reported.
	NewestBlock HashFunc

	// HostToNetAddress returns the netaddress for the given host. This can be
	// nil in  which case the host will be parsed as an IP address.
	HostToNetAddress HostToNetAddrFunc

	// Proxy indicates a proxy is being used for connections.  The only
	// effect this has is to prevent leaking the tor proxy address, so it
	// only needs to specified if using a tor proxy.
	Proxy string

	// UserAgentName specifies the user agent name to advertise.  It is
	// highly recommended to specify this value.
	UserAgentName string

	// UserAgentVersion specifies the user agent version to advertise.  It
	// is highly recommended to specify this value and that it follows the
	// form "major.minor.revision" e.g. "2.6.41".
	UserAgentVersion string

	// ChainParams identifies which chain parameters the peer is associated
	// with.  It is highly recommended to specify this field, however it can
	// be omitted in which case the test network will be used.
	ChainParams *chaincfg.Params

	// Services specifies which services to advertise as supported by the
	// local peer.  This field can be omitted in which case it will be 0
	// and therefore advertise no supported services.
	Services wire.ServiceFlag

	// ProtocolVersion specifies the maximum protocol version to use and
	// advertise.  This field can be omitted in which case
	// peer.MaxProtocolVersion will be used.
	ProtocolVersion uint32

	// DisableRelayTx specifies if the remote peer should be informed to
	// not send inv messages for transactions.
	DisableRelayTx bool

	// Listeners houses callback functions to be invoked on receiving peer
	// messages.
	Listeners MessageListeners
}

// minUint32 is a helper function to return the minimum of two uint32s.
// This avoids a math import and the need to cast to floats.
func minUint32(a, b uint32) uint32 {
	if a < b {
		return a
	}
	return b
}

// newNetAddress attempts to extract the IP address and port from the passed
// net.Addr interface and create a NetAddress structure using that information.
func newNetAddress(addr net.Addr, services wire.ServiceFlag) (*wire.NetAddress, error) {
	// addr will be a net.TCPAddr when not using a proxy.
	if tcpAddr, ok := addr.(*net.TCPAddr); ok {
		ip := tcpAddr.IP
		port := uint16(tcpAddr.Port)
		na := wire.NewNetAddressIPPort(ip, port, services)
		return na, nil
	}

	// addr will be a socks.ProxiedAddr when using a proxy.
	if proxiedAddr, ok := addr.(*socks.ProxiedAddr); ok {
		ip := net.ParseIP(proxiedAddr.Host)
		if ip == nil {
			ip = net.ParseIP("0.0.0.0")
		}
		port := uint16(proxiedAddr.Port)
		na := wire.NewNetAddressIPPort(ip, port, services)
		return na, nil
	}

	// For the most part, addr should be one of the two above cases, but
	// to be safe, fall back to trying to parse the information from the
	// address string as a last resort.
	host, portStr, err := net.SplitHostPort(addr.String())
	if err != nil {
		return nil, err
	}
	ip := net.ParseIP(host)
	port, err := strconv.ParseUint(portStr, 10, 16)
	if err != nil {
		return nil, err
	}
	na := wire.NewNetAddressIPPort(ip, uint16(port), services)
	return na, nil
}

// outMsg is used to house a message to be sent along with a channel to signal
// when the message has been sent (or won't be sent due to things such as
// shutdown)
type outMsg struct {
	msg      wire.Message
	doneChan chan<- struct{}
}

// stallControlCmd represents the command of a stall control message.
type stallControlCmd uint8

// Constants for the command of a stall control message.
const (
	// sccSendMessage indicates a message is being sent to the remote peer.
	sccSendMessage stallControlCmd = iota

	// sccReceiveMessage indicates a message has been received from the
	// remote peer.
	sccReceiveMessage

	// sccHandlerStart indicates a callback handler is about to be invoked.
	sccHandlerStart

	// sccHandlerStart indicates a callback handler has completed.
	sccHandlerDone
)

// stallControlMsg is used to signal the stall handler about specific events
// so it can properly detect and handle stalled remote peers.
type stallControlMsg struct {
	command stallControlCmd
	message wire.Message
}

// StatsSnap is a snapshot of peer stats at a point in time.
type StatsSnap struct {
	ID             int32
	Addr           string
	Services       wire.ServiceFlag
	LastSend       time.Time
	LastRecv       time.Time
	BytesSent      uint64
	BytesRecv      uint64
	ConnTime       time.Time
	TimeOffset     int64
	Version        uint32
	UserAgent      string
	Inbound        bool
	StartingHeight int64
	LastBlock      int64
	LastPingNonce  uint64
	LastPingTime   time.Time
	LastPingMicros int64
}

// HashFunc is a function which returns a block hash, height and error
// It is used as a callback to get newest block details.
type HashFunc func() (hash *chainhash.Hash, height int64, err error)

// AddrFunc is a func which takes an address and returns a related address.
type AddrFunc func(remoteAddr *wire.NetAddress) *wire.NetAddress

// HostToNetAddrFunc is a func which takes a host, port, services and returns
// the netaddress.
type HostToNetAddrFunc func(host string, port uint16,
	services wire.ServiceFlag) (*wire.NetAddress, error)

// NOTE: The overall data flow of a peer is split into 3 goroutines.  Inbound
// messages are read via the inHandler goroutine and generally dispatched to
// their own handler.  For inbound data-related messages such as blocks,
// transactions, and inventory, the data is handled by the corresponding
// message handlers.  The data flow for outbound messages is split into 2
// goroutines, queueHandler and outHandler.  The first, queueHandler, is used
// as a way for external entities to queue messages, by way of the QueueMessage
// function, quickly regardless of whether the peer is currently sending or not.
// It acts as the traffic cop between the external world and the actual
// goroutine which writes to the network socket.

// Peer provides a basic concurrent safe decred peer for handling decred
// communications via the peer-to-peer protocol.  It provides full duplex
// reading and writing, automatic handling of the initial handshake process,
// querying of usage statistics and other information about the remote peer such
// as its address, user agent, and protocol version, output message queuing,
// inventory trickling, and the ability to dynamically register and unregister
// callbacks for handling decred protocol messages.
//
// Outbound messages are typically queued via QueueMessage or QueueInventory.
// QueueMessage is intended for all messages, including responses to data such
// as blocks and transactions.  QueueInventory, on the other hand, is only
// intended for relaying inventory as it employs a trickling mechanism to batch
// the inventory together.  However, some helper functions for pushing messages
// of specific types that typically require common special handling are
// provided as a convenience.
type Peer struct {
	// The following variables must only be used atomically.
	bytesReceived uint64
	bytesSent     uint64
	lastRecv      int64
	lastSend      int64
	connected     int32
	disconnect    int32

	conn net.Conn

	// These fields are set at creation time and never modified, so they are
	// safe to read from concurrently without a mutex.
	addr    string
	cfg     Config
	inbound bool

	flagsMtx             sync.Mutex // protects the peer flags below
	na                   *wire.NetAddress
	id                   int32
	userAgent            string
	services             wire.ServiceFlag
	versionKnown         bool
	advertisedProtoVer   uint32 // protocol version advertised by remote
	protocolVersion      uint32 // negotiated protocol version
	sendHeadersPreferred bool   // peer sent a sendheaders message
	versionSent          bool
	verAckReceived       bool

	knownInventory     *mruInventoryMap
	prevGetBlocksMtx   sync.Mutex
	prevGetBlocksBegin *chainhash.Hash
	prevGetBlocksStop  *chainhash.Hash
	prevGetHdrsMtx     sync.Mutex
	prevGetHdrsBegin   *chainhash.Hash
	prevGetHdrsStop    *chainhash.Hash

	// These fields keep track of statistics for the peer and are protected
	// by the statsMtx mutex.
	statsMtx           sync.RWMutex
	timeOffset         int64
	timeConnected      time.Time
	startingHeight     int64
	lastBlock          int64
	lastAnnouncedBlock *chainhash.Hash
	lastPingNonce      uint64    // Set to nonce if we have a pending ping.
	lastPingTime       time.Time // Time we sent last ping.
	lastPingMicros     int64     // Time for last ping to return.

	stallControl  chan stallControlMsg
	outputQueue   chan outMsg
	sendQueue     chan outMsg
	sendDoneQueue chan struct{}
	outputInvChan chan *wire.InvVect
	inQuit        chan struct{}
	queueQuit     chan struct{}
	outQuit       chan struct{}
	quit          chan struct{}
}

// String returns the peer's address and directionality as a human-readable
// string.
//
// This function is safe for concurrent access.
func (p *Peer) String() string {
	return fmt.Sprintf("%s (%s)", p.addr, directionString(p.inbound))
}

// UpdateLastBlockHeight updates the last known block for the peer.
//
// This function is safe for concurrent access.
func (p *Peer) UpdateLastBlockHeight(newHeight int64) {
	p.statsMtx.Lock()
	log.Tracef("Updating last block height of peer %v from %v to %v",
		p.addr, p.lastBlock, newHeight)
	p.lastBlock = newHeight
	p.statsMtx.Unlock()
}

// UpdateLastAnnouncedBlock updates meta-data about the last block hash this
// peer is known to have announced.
//
// This function is safe for concurrent access.
func (p *Peer) UpdateLastAnnouncedBlock(blkHash *chainhash.Hash) {
	log.Tracef("Updating last blk for peer %v, %v", p.addr, blkHash)

	p.statsMtx.Lock()
	p.lastAnnouncedBlock = blkHash
	p.statsMtx.Unlock()
}

// AddKnownInventory adds the passed inventory to the cache of known inventory
// for the peer.
//
// This function is safe for concurrent access.
func (p *Peer) AddKnownInventory(invVect *wire.InvVect) {
	p.knownInventory.Add(invVect)
}

// StatsSnapshot returns a snapshot of the current peer flags and statistics.
//
// This function is safe for concurrent access.
func (p *Peer) StatsSnapshot() *StatsSnap {
	p.statsMtx.RLock()

	p.flagsMtx.Lock()
	id := p.id
	addr := p.addr
	userAgent := p.userAgent
	services := p.services
	protocolVersion := p.advertisedProtoVer
	p.flagsMtx.Unlock()

	// Get a copy of all relevant flags and stats.
	statsSnap := &StatsSnap{
		ID:             id,
		Addr:           addr,
		UserAgent:      userAgent,
		Services:       services,
		LastSend:       p.LastSend(),
		LastRecv:       p.LastRecv(),
		BytesSent:      p.BytesSent(),
		BytesRecv:      p.BytesReceived(),
		ConnTime:       p.timeConnected,
		TimeOffset:     p.timeOffset,
		Version:        protocolVersion,
		Inbound:        p.inbound,
		StartingHeight: p.startingHeight,
		LastBlock:      p.lastBlock,
		LastPingNonce:  p.lastPingNonce,
		LastPingMicros: p.lastPingMicros,
		LastPingTime:   p.lastPingTime,
	}

	p.statsMtx.RUnlock()
	return statsSnap
}

// ID returns the peer id.
//
// This function is safe for concurrent access.
func (p *Peer) ID() int32 {
	p.flagsMtx.Lock()
	id := p.id
	p.flagsMtx.Unlock()

	return id
}

// NA returns the peer network address.
//
// This function is safe for concurrent access.
func (p *Peer) NA() *wire.NetAddress {
	p.flagsMtx.Lock()
	na := p.na
	p.flagsMtx.Unlock()

	return na
}

// Addr returns the peer address.
//
// This function is safe for concurrent access.
func (p *Peer) Addr() string {
	// The address doesn't change after initialization, therefore it is not
	// protected by a mutex.
	return p.addr
}

// Inbound returns whether the peer is inbound.
//
// This function is safe for concurrent access.
func (p *Peer) Inbound() bool {
	return p.inbound
}

// Services returns the services flag of the remote peer.
//
// This function is safe for concurrent access.
func (p *Peer) Services() wire.ServiceFlag {
	p.flagsMtx.Lock()
	services := p.services
	p.flagsMtx.Unlock()

	return services
}

// UserAgent returns the user agent of the remote peer.
//
// This function is safe for concurrent access.
func (p *Peer) UserAgent() string {
	p.flagsMtx.Lock()
	userAgent := p.userAgent
	p.flagsMtx.Unlock()

	return userAgent
}

// LastAnnouncedBlock returns the last announced block of the remote peer.
//
// This function is safe for concurrent access.
func (p *Peer) LastAnnouncedBlock() *chainhash.Hash {
	p.statsMtx.RLock()
	lastAnnouncedBlock := p.lastAnnouncedBlock
	p.statsMtx.RUnlock()

	return lastAnnouncedBlock
}

// LastPingNonce returns the last ping nonce of the remote peer.
//
// This function is safe for concurrent access.
func (p *Peer) LastPingNonce() uint64 {
	p.statsMtx.RLock()
	lastPingNonce := p.lastPingNonce
	p.statsMtx.RUnlock()

	return lastPingNonce
}

// LastPingTime returns the last ping time of the remote peer.
//
// This function is safe for concurrent access.
func (p *Peer) LastPingTime() time.Time {
	p.statsMtx.RLock()
	lastPingTime := p.lastPingTime
	p.statsMtx.RUnlock()

	return lastPingTime
}

// LastPingMicros returns the last ping micros of the remote peer.
//
// This function is safe for concurrent access.
func (p *Peer) LastPingMicros() int64 {
	p.statsMtx.RLock()
	lastPingMicros := p.lastPingMicros
	p.statsMtx.RUnlock()

	return lastPingMicros
}

// VersionKnown returns the whether or not the version of a peer is known
// locally.
//
// This function is safe for concurrent access.
func (p *Peer) VersionKnown() bool {
	p.flagsMtx.Lock()
	versionKnown := p.versionKnown
	p.flagsMtx.Unlock()

	return versionKnown
}

// VerAckReceived returns whether or not a verack message was received by the
// peer.
//
// This function is safe for concurrent access.
func (p *Peer) VerAckReceived() bool {
	p.flagsMtx.Lock()
	verAckReceived := p.verAckReceived
	p.flagsMtx.Unlock()

	return verAckReceived
}

// ProtocolVersion returns the negotiated peer protocol version.
//
// This function is safe for concurrent access.
func (p *Peer) ProtocolVersion() uint32 {
	p.flagsMtx.Lock()
	protocolVersion := p.protocolVersion
	p.flagsMtx.Unlock()

	return protocolVersion
}

// LastBlock returns the last block of the peer.
//
// This function is safe for concurrent access.
func (p *Peer) LastBlock() int64 {
	p.statsMtx.RLock()
	lastBlock := p.lastBlock
	p.statsMtx.RUnlock()

	return lastBlock
}

// LastSend returns the last send time of the peer.
//
// This function is safe for concurrent access.
func (p *Peer) LastSend() time.Time {
	return time.Unix(atomic.LoadInt64(&p.lastSend), 0)
}

// LastRecv returns the last recv time of the peer.
//
// This function is safe for concurrent access.
func (p *Peer) LastRecv() time.Time {
	return time.Unix(atomic.LoadInt64(&p.lastRecv), 0)
}

// BytesSent returns the total number of bytes sent by the peer.
//
// This function is safe for concurrent access.
func (p *Peer) BytesSent() uint64 {
	return atomic.LoadUint64(&p.bytesSent)
}

// BytesReceived returns the total number of bytes received by the peer.
//
// This function is safe for concurrent access.
func (p *Peer) BytesReceived() uint64 {
	return atomic.LoadUint64(&p.bytesReceived)
}

// TimeConnected returns the time at which the peer connected.
//
// This function is safe for concurrent access.
func (p *Peer) TimeConnected() time.Time {
	p.statsMtx.RLock()
	timeConnected := p.timeConnected
	p.statsMtx.RUnlock()

	return timeConnected
}

// TimeOffset returns the number of seconds the local time was offset from the
// time the peer reported during the initial negotiation phase.  Negative values
// indicate the remote peer's time is before the local time.
//
// This function is safe for concurrent access.
func (p *Peer) TimeOffset() int64 {
	p.statsMtx.RLock()
	timeOffset := p.timeOffset
	p.statsMtx.RUnlock()

	return timeOffset
}

// StartingHeight returns the last known height the peer reported during the
// initial negotiation phase.
//
// This function is safe for concurrent access.
func (p *Peer) StartingHeight() int64 {
	p.statsMtx.RLock()
	startingHeight := p.startingHeight
	p.statsMtx.RUnlock()

	return startingHeight
}

// WantsHeaders returns if the peer wants header messages instead of
// inventory vectors for blocks.
//
// This function is safe for concurrent access.
func (p *Peer) WantsHeaders() bool {
	p.flagsMtx.Lock()
	sendHeadersPreferred := p.sendHeadersPreferred
	p.flagsMtx.Unlock()

	return sendHeadersPreferred
}

// localVersionMsg creates a version message that can be used to send to the
// remote peer.
func (p *Peer) localVersionMsg() (*wire.MsgVersion, error) {
	var blockNum int64
	if p.cfg.NewestBlock != nil {
		var err error
		_, blockNum, err = p.cfg.NewestBlock()
		if err != nil {
			return nil, err
		}
	}

	theirNA := p.na

	// If we are behind a proxy and the connection comes from the proxy then
	// we return an unroutable address as their address. This is to prevent
	// leaking the tor proxy address.
	if p.cfg.Proxy != "" {
		proxyaddress, _, err := net.SplitHostPort(p.cfg.Proxy)
		// invalid proxy means poorly configured, be on the safe side.
		if err != nil || p.na.IP.String() == proxyaddress {
			theirNA = wire.NewNetAddressIPPort(net.IP([]byte{0, 0, 0, 0}), 0, 0)
		}
	}

	// Create a wire.NetAddress with only the services set to use as the
	// "addrme" in the version message.
	//
	// Older nodes previously added the IP and port information to the
	// address manager which proved to be unreliable as an inbound
	// connection from a peer didn't necessarily mean the peer itself
	// accepted inbound connections.
	//
	// Also, the timestamp is unused in the version message.
	ourNA := &wire.NetAddress{
		Services: p.cfg.Services,
	}

	// Generate a unique nonce for this peer so self connections can be
	// detected.  This is accomplished by adding it to a size-limited map of
	// recently seen nonces.
	nonce, err := wire.RandomUint64()
	if err != nil {
		return nil, err
	}
	sentNonces.Add(nonce)

	// Version message.
	msg := wire.NewMsgVersion(ourNA, theirNA, nonce, int32(blockNum))
	msg.AddUserAgent(p.cfg.UserAgentName, p.cfg.UserAgentVersion)

	// XXX: bitcoind appears to always enable the full node services flag
	// of the remote peer netaddress field in the version message regardless
	// of whether it knows it supports it or not.  Also, bitcoind sets
	// the services field of the local peer to 0 regardless of support.
	//
	// Realistically, this should be set as follows:
	// - For outgoing connections:
	//    - Set the local netaddress services to what the local peer
	//      actually supports
	//    - Set the remote netaddress services to 0 to indicate no services
	//      as they are still unknown
	// - For incoming connections:
	//    - Set the local netaddress services to what the local peer
	//      actually supports
	//    - Set the remote netaddress services to the what was advertised by
	//      by the remote peer in its version message
	msg.AddrYou.Services = wire.SFNodeNetwork

	// Advertise the services flag
	msg.Services = p.cfg.Services

	// Advertise our max supported protocol version.
	msg.ProtocolVersion = int32(p.ProtocolVersion())

	// Advertise if inv messages for transactions are desired.
	msg.DisableRelayTx = p.cfg.DisableRelayTx

	return msg, nil
}

// PushAddrMsg sends an addr message to the connected peer using the provided
// addresses.  This function is useful over manually sending the message via
// QueueMessage since it automatically limits the addresses to the maximum
// number allowed by the message and randomizes the chosen addresses when there
// are too many.  It returns the addresses that were actually sent and no
// message will be sent if there are no entries in the provided addresses slice.
//
// This function is safe for concurrent access.
func (p *Peer) PushAddrMsg(addresses []*wire.NetAddress) ([]*wire.NetAddress, error) {

	// Nothing to send.
	if len(addresses) == 0 {
		return nil, nil
	}

	msg := wire.NewMsgAddr()
	msg.AddrList = make([]*wire.NetAddress, len(addresses))
	copy(msg.AddrList, addresses)

	// Randomize the addresses sent if there are more than the maximum allowed.
	if len(msg.AddrList) > wire.MaxAddrPerMsg {
		// Shuffle the address list.
		for i := range msg.AddrList {
			j := rand.Intn(i + 1)
			msg.AddrList[i], msg.AddrList[j] = msg.AddrList[j], msg.AddrList[i]
		}

		// Truncate it to the maximum size.
		msg.AddrList = msg.AddrList[:wire.MaxAddrPerMsg]
	}

	p.QueueMessage(msg, nil)
	return msg.AddrList, nil
}

// PushGetBlocksMsg sends a getblocks message for the provided block locator
// and stop hash.  It will ignore back-to-back duplicate requests.
//
// This function is safe for concurrent access.
func (p *Peer) PushGetBlocksMsg(locator blockchain.BlockLocator, stopHash *chainhash.Hash) error {
	// Extract the begin hash from the block locator, if one was specified,
	// to use for filtering duplicate getblocks requests.
	var beginHash *chainhash.Hash
	if len(locator) > 0 {
		beginHash = locator[0]
	}

	// Filter duplicate getblocks requests.
	p.prevGetBlocksMtx.Lock()
	isDuplicate := p.prevGetBlocksStop != nil && p.prevGetBlocksBegin != nil &&
		beginHash != nil && stopHash.IsEqual(p.prevGetBlocksStop) &&
		beginHash.IsEqual(p.prevGetBlocksBegin)
	p.prevGetBlocksMtx.Unlock()

	if isDuplicate {
		log.Tracef("Filtering duplicate [getblocks] with begin "+
			"hash %v, stop hash %v", beginHash, stopHash)
		return nil
	}

	// Construct the getblocks request and queue it to be sent.
	msg := wire.NewMsgGetBlocks(stopHash)
	for _, hash := range locator {
		err := msg.AddBlockLocatorHash(hash)
		if err != nil {
			return err
		}
	}
	p.QueueMessage(msg, nil)

	// Update the previous getblocks request information for filtering
	// duplicates.
	p.prevGetBlocksMtx.Lock()
	p.prevGetBlocksBegin = beginHash
	p.prevGetBlocksStop = stopHash
	p.prevGetBlocksMtx.Unlock()
	return nil
}

// PushGetHeadersMsg sends a getblocks message for the provided block locator
// and stop hash.  It will ignore back-to-back duplicate requests.
//
// This function is safe for concurrent access.
func (p *Peer) PushGetHeadersMsg(locator blockchain.BlockLocator, stopHash *chainhash.Hash) error {
	// Extract the begin hash from the block locator, if one was specified,
	// to use for filtering duplicate getheaders requests.
	var beginHash *chainhash.Hash
	if len(locator) > 0 {
		beginHash = locator[0]
	}

	// Filter duplicate getheaders requests.
	p.prevGetHdrsMtx.Lock()
	isDuplicate := p.prevGetHdrsStop != nil && p.prevGetHdrsBegin != nil &&
		beginHash != nil && stopHash.IsEqual(p.prevGetHdrsStop) &&
		beginHash.IsEqual(p.prevGetHdrsBegin)
	p.prevGetHdrsMtx.Unlock()

	if isDuplicate {
		log.Tracef("Filtering duplicate [getheaders] with begin hash %v",
			beginHash)
		return nil
	}

	// Construct the getheaders request and queue it to be sent.
	msg := wire.NewMsgGetHeaders()
	msg.HashStop = *stopHash
	for _, hash := range locator {
		err := msg.AddBlockLocatorHash(hash)
		if err != nil {
			return err
		}
	}
	p.QueueMessage(msg, nil)

	// Update the previous getheaders request information for filtering
	// duplicates.
	p.prevGetHdrsMtx.Lock()
	p.prevGetHdrsBegin = beginHash
	p.prevGetHdrsStop = stopHash
	p.prevGetHdrsMtx.Unlock()
	return nil
}

// PushRejectMsg sends a reject message for the provided command, reject code,
// reject reason, and hash.  The hash will only be used when the command is a tx
// or block and should be nil in other cases.  The wait parameter will cause the
// function to block until the reject message has actually been sent.
//
// This function is safe for concurrent access.
func (p *Peer) PushRejectMsg(command string, code wire.RejectCode, reason string, hash *chainhash.Hash, wait bool) {
	msg := wire.NewMsgReject(command, code, reason)
	if command == wire.CmdTx || command == wire.CmdBlock {
		if hash == nil {
			log.Warnf("Sending a reject message for command "+
				"type %v which should have specified a hash "+
				"but does not", command)
			hash = &zeroHash
		}
		msg.Hash = *hash
	}

	// Send the message without waiting if the caller has not requested it.
	if !wait {
		p.QueueMessage(msg, nil)
		return
	}

	// Send the message and block until it has been sent before returning.
	doneChan := make(chan struct{}, 1)
	p.QueueMessage(msg, doneChan)
	<-doneChan
}

// handleRemoteVersionMsg is invoked when a version wire message is received
// from the remote peer.  It will return an error if the remote peer's version
// is not compatible with ours.
func (p *Peer) handleRemoteVersionMsg(msg *wire.MsgVersion) error {
	// Detect self connections.
	if !allowSelfConns && sentNonces.Exists(msg.Nonce) {
		return errors.New("disconnecting peer connected to self")
	}

	// Notify and disconnect clients that have a protocol version that is
	// too old.
	if msg.ProtocolVersion < int32(wire.InitialProcotolVersion) {
		// Send a reject message indicating the protocol version is
		// obsolete and wait for the message to be sent before
		// disconnecting.
		reason := fmt.Sprintf("protocol version must be %d or greater",
			wire.InitialProcotolVersion)
		rejectMsg := wire.NewMsgReject(msg.Command(), wire.RejectObsolete,
			reason)
		return p.writeMessage(rejectMsg)
	}

	// Limit to one version message per peer.
	// No read lock is necessary because versionKnown is not written to in any
	// other goroutine
	if p.versionKnown {
		// Send a reject message indicating the version message was
		// incorrectly sent twice and wait for the message to be sent
		// before disconnecting.
		p.PushRejectMsg(msg.Command(), wire.RejectDuplicate,
			"duplicate version message", nil, true)
		return errors.New("only one version message per peer is allowed")
	}

	// Updating a bunch of stats.
	p.statsMtx.Lock()
	p.lastBlock = int64(msg.LastBlock)
	p.startingHeight = int64(msg.LastBlock)

	// Set the peer's time offset.
	p.timeOffset = msg.Timestamp.Unix() - time.Now().Unix()
	p.statsMtx.Unlock()

	// Negotiate the protocol version.
	p.flagsMtx.Lock()
	p.advertisedProtoVer = uint32(msg.ProtocolVersion)
	p.protocolVersion = minUint32(p.protocolVersion, p.advertisedProtoVer)
	p.versionKnown = true
	log.Debugf("Negotiated protocol version %d for peer %s",
		p.protocolVersion, p)
	// Set the peer's ID.
	p.id = atomic.AddInt32(&nodeCount, 1)
	// Set the supported services for the peer to what the remote peer
	// advertised.
	p.services = msg.Services
	// Set the remote peer's user agent.
	p.userAgent = msg.UserAgent
	p.flagsMtx.Unlock()
	return nil
}

// handlePingMsg is invoked when a peer receives a ping wire message.  For
// recent clients (protocol version > BIP0031Version), it replies with a pong
// message.  For older clients, it does nothing and anything other than failure
// is considered a successful ping.
func (p *Peer) handlePingMsg(msg *wire.MsgPing) {
	// Include nonce from ping so pong can be identified.
	p.QueueMessage(wire.NewMsgPong(msg.Nonce), nil)
}

// handlePongMsg is invoked when a peer receives a pong wire message.  It
// updates the ping statistics as required for recent clients (protocol
// version > BIP0031Version).  There is no effect for older clients or when a
// ping was not previously sent.
func (p *Peer) handlePongMsg(msg *wire.MsgPong) {
	// Arguably we could use a buffered channel here sending data
	// in a fifo manner whenever we send a ping, or a list keeping track of
	// the times of each ping. For now we just make a best effort and
	// only record stats if it was for the last ping sent. Any preceding
	// and overlapping pings will be ignored. It is unlikely to occur
	// without large usage of the ping rpc call since we ping infrequently
	// enough that if they overlap we would have timed out the peer.
<<<<<<< HEAD
	if p.lastPingNonce != 0 && msg.Nonce == p.lastPingNonce {
		p.lastPingMicros = time.Since(p.lastPingTime).Nanoseconds()
		p.lastPingMicros /= 1000 // convert to usec.
		p.lastPingNonce = 0
=======
	if p.ProtocolVersion() > wire.BIP0031Version {
		p.statsMtx.Lock()
		if p.lastPingNonce != 0 && msg.Nonce == p.lastPingNonce {
			p.lastPingMicros = time.Now().Sub(p.lastPingTime).Nanoseconds()
			p.lastPingMicros /= 1000 // convert to usec.
			p.lastPingNonce = 0
		}
		p.statsMtx.Unlock()
>>>>>>> b1621332
	}
}

// readMessage reads the next wire message from the peer with logging.
func (p *Peer) readMessage() (wire.Message, []byte, error) {
	n, msg, buf, err := wire.ReadMessageN(p.conn, p.ProtocolVersion(),
		p.cfg.ChainParams.Net)
	atomic.AddUint64(&p.bytesReceived, uint64(n))
	if p.cfg.Listeners.OnRead != nil {
		p.cfg.Listeners.OnRead(p, n, msg, err)
	}
	if err != nil {
		return nil, nil, err
	}

	// Use closures to log expensive operations so they are only run when
	// the logging level requires it.
	log.Debugf("%v", newLogClosure(func() string {
		// Debug summary of message.
		summary := messageSummary(msg)
		if len(summary) > 0 {
			summary = " (" + summary + ")"
		}
		return fmt.Sprintf("Received %v%s from %s",
			msg.Command(), summary, p)
	}))
	log.Tracef("%v", newLogClosure(func() string {
		return spew.Sdump(msg)
	}))
	log.Tracef("%v", newLogClosure(func() string {
		return spew.Sdump(buf)
	}))

	return msg, buf, nil
}

// writeMessage sends a wire message to the peer with logging.
func (p *Peer) writeMessage(msg wire.Message) error {
	// Don't do anything if we're disconnecting.
	if atomic.LoadInt32(&p.disconnect) != 0 {
		return nil
	}

	// Use closures to log expensive operations so they are only run when
	// the logging level requires it.
	log.Debugf("%v", newLogClosure(func() string {
		// Debug summary of message.
		summary := messageSummary(msg)
		if len(summary) > 0 {
			summary = " (" + summary + ")"
		}
		return fmt.Sprintf("Sending %v%s to %s", msg.Command(),
			summary, p)
	}))
	log.Tracef("%v", newLogClosure(func() string {
		return spew.Sdump(msg)
	}))
	log.Tracef("%v", newLogClosure(func() string {
		var buf bytes.Buffer
		err := wire.WriteMessage(&buf, msg, p.ProtocolVersion(),
			p.cfg.ChainParams.Net)
		if err != nil {
			return err.Error()
		}
		return spew.Sdump(buf.Bytes())
	}))

	// Write the message to the peer.
	n, err := wire.WriteMessageN(p.conn, msg, p.ProtocolVersion(),
		p.cfg.ChainParams.Net)
	atomic.AddUint64(&p.bytesSent, uint64(n))
	if p.cfg.Listeners.OnWrite != nil {
		p.cfg.Listeners.OnWrite(p, n, msg, err)
	}
	return err
}

// shouldHandleReadError returns whether or not the passed error, which is
// expected to have come from reading from the remote peer in the inHandler,
// should be logged and responded to with a reject message.
func (p *Peer) shouldHandleReadError(err error) bool {
	// No logging or reject message when the peer is being forcibly
	// disconnected.
	if atomic.LoadInt32(&p.disconnect) != 0 {
		return false
	}

	// No logging or reject message when the remote peer has been
	// disconnected.
	if err == io.EOF {
		return false
	}
	if opErr, ok := err.(*net.OpError); ok && !opErr.Temporary() {
		return false
	}

	return true
}

// maybeAddDeadline potentially adds a deadline for the appropriate expected
// response for the passed wire protocol command to the pending responses map.
func (p *Peer) maybeAddDeadline(pendingResponses map[string]time.Time, msgCmd string) {
	// Setup a deadline for each message being sent that expects a response.
	//
	// NOTE: Pings are intentionally ignored here since they are typically
	// sent asynchronously and as a result of a long backlock of messages,
	// such as is typical in the case of initial block download, the
	// response won't be received in time.
	log.Debugf("Adding deadline for command %s for peer %s", msgCmd, p.addr)

	deadline := time.Now().Add(stallResponseTimeout)
	switch msgCmd {
	case wire.CmdVersion:
		// Expects a verack message.
		pendingResponses[wire.CmdVerAck] = deadline

	case wire.CmdMemPool:
		// Expects an inv message.
		pendingResponses[wire.CmdInv] = deadline

	case wire.CmdGetBlocks:
		// Expects an inv message.
		pendingResponses[wire.CmdInv] = deadline

	case wire.CmdGetData:
		// Expects a block, tx, or notfound message.
		pendingResponses[wire.CmdBlock] = deadline
		pendingResponses[wire.CmdTx] = deadline
		pendingResponses[wire.CmdNotFound] = deadline

	case wire.CmdGetHeaders:
		// Expects a headers message.  Use a longer deadline since it
		// can take a while for the remote peer to load all of the
		// headers.
		deadline = time.Now().Add(stallResponseTimeout * 3)
		pendingResponses[wire.CmdHeaders] = deadline

	case wire.CmdGetMiningState:
		pendingResponses[wire.CmdMiningState] = deadline
	}
}

// stallHandler handles stall detection for the peer.  This entails keeping
// track of expected responses and assigning them deadlines while accounting for
// the time spent in callbacks.  It must be run as a goroutine.
func (p *Peer) stallHandler() {
	// These variables are used to adjust the deadline times forward by the
	// time it takes callbacks to execute.  This is done because new
	// messages aren't read until the previous one is finished processing
	// (which includes callbacks), so the deadline for receiving a response
	// for a given message must account for the processing time as well.
	var handlerActive bool
	var handlersStartTime time.Time
	var deadlineOffset time.Duration

	// pendingResponses tracks the expected response deadline times.
	pendingResponses := make(map[string]time.Time)

	// stallTicker is used to periodically check pending responses that have
	// exceeded the expected deadline and disconnect the peer due to
	// stalling.
	stallTicker := time.NewTicker(stallTickInterval)
	defer stallTicker.Stop()

	// ioStopped is used to detect when both the input and output handler
	// goroutines are done.
	var ioStopped bool
out:
	for {
		select {
		case msg := <-p.stallControl:
			switch msg.command {
			case sccSendMessage:
				// Add a deadline for the expected response
				// message if needed.
				p.maybeAddDeadline(pendingResponses,
					msg.message.Command())

			case sccReceiveMessage:
				// Remove received messages from the expected
				// response map.  Since certain commands expect
				// one of a group of responses, remove
				// everything in the expected group accordingly.
				switch msgCmd := msg.message.Command(); msgCmd {
				case wire.CmdBlock:
					fallthrough
				case wire.CmdTx:
					fallthrough
				case wire.CmdNotFound:
					delete(pendingResponses, wire.CmdBlock)
					delete(pendingResponses, wire.CmdTx)
					delete(pendingResponses, wire.CmdNotFound)

				default:
					delete(pendingResponses, msgCmd)
				}

			case sccHandlerStart:
				// Warn on unbalanced callback signalling.
				if handlerActive {
					log.Warn("Received handler start " +
						"control command while a " +
						"handler is already active")
					continue
				}

				handlerActive = true
				handlersStartTime = time.Now()

			case sccHandlerDone:
				// Warn on unbalanced callback signalling.
				if !handlerActive {
					log.Warn("Received handler done " +
						"control command when a " +
						"handler is not already active")
					continue
				}

				// Extend active deadlines by the time it took
				// to execute the callback.
				duration := time.Since(handlersStartTime)
				deadlineOffset += duration
				handlerActive = false

			default:
				log.Warnf("Unsupported message command %v",
					msg.command)
			}

		case <-stallTicker.C:
			// Calculate the offset to apply to the deadline based
			// on how long the handlers have taken to execute since
			// the last tick.
			now := time.Now()
			offset := deadlineOffset
			if handlerActive {
				offset += now.Sub(handlersStartTime)
			}

			// Disconnect the peer if any of the pending responses
			// don't arrive by their adjusted deadline.
			for command, deadline := range pendingResponses {
				if now.Before(deadline.Add(offset)) {
					log.Debugf("Stall ticker rolling over for peer %s on "+
						"cmd %s (deadline for data: %s)", p, command,
						deadline.String())
					continue
				}

				if command != wire.CmdMiningState {
					log.Infof("Peer %s appears to be stalled or "+
						"misbehaving, %s timeout -- "+
						"disconnecting", p, command)
					p.Disconnect()
				}
				break
			}

			// Reset the deadline offset for the next tick.
			deadlineOffset = 0

		case <-p.inQuit:
			// The stall handler can exit once both the input and
			// output handler goroutines are done.
			if ioStopped {
				break out
			}
			ioStopped = true

		case <-p.outQuit:
			// The stall handler can exit once both the input and
			// output handler goroutines are done.
			if ioStopped {
				break out
			}
			ioStopped = true
		}
	}

	// Drain any wait channels before going away so there is nothing left
	// waiting on this goroutine.
cleanup:
	for {
		select {
		case <-p.stallControl:
		default:
			break cleanup
		}
	}
	log.Tracef("Peer stall handler done for %s", p)
}

// inHandler handles all incoming messages for the peer.  It must be run as a
// goroutine.
func (p *Peer) inHandler() {
	// Peers must complete the initial version negotiation within a shorter
	// timeframe than a general idle timeout.  The timer is then reset below
	// to idleTimeout for all future messages.
	idleTimer := time.AfterFunc(idleTimeout, func() {
		log.Warnf("Peer %s no answer for %s -- disconnecting", p, idleTimeout)
		p.Disconnect()
	})

out:
	for atomic.LoadInt32(&p.disconnect) == 0 {
		// Read a message and stop the idle timer as soon as the read
		// is done.  The timer is reset below for the next iteration if
		// needed.
		rmsg, buf, err := p.readMessage()
		idleTimer.Stop()
		if err != nil {
			// Only log the error and send reject message if the
			// local peer is not forcibly disconnecting and the
			// remote peer has not disconnected.
			if p.shouldHandleReadError(err) {
				errMsg := fmt.Sprintf("Can't read message from %s: %v", p, err)
				log.Errorf(errMsg)

				// Push a reject message for the malformed message and wait for
				// the message to be sent before disconnecting.
				//
				// NOTE: Ideally this would include the command in the header if
				// at least that much of the message was valid, but that is not
				// currently exposed by wire, so just used malformed for the
				// command.
				p.PushRejectMsg("malformed", wire.RejectMalformed, errMsg, nil,
					true)
			}
			break out
		}
		atomic.StoreInt64(&p.lastRecv, time.Now().Unix())
		p.stallControl <- stallControlMsg{sccReceiveMessage, rmsg}

		// Handle each supported message type.
		p.stallControl <- stallControlMsg{sccHandlerStart, rmsg}
		switch msg := rmsg.(type) {
		case *wire.MsgVersion:
			p.PushRejectMsg(msg.Command(), wire.RejectDuplicate,
				"duplicate version message", nil, true)
			break out

		case *wire.MsgVerAck:

			// No read lock is necessary because verAckReceived is not written
			// to in any other goroutine.
			if p.verAckReceived {
				log.Infof("Already received 'verack' from peer %v -- "+
					"disconnecting", p)
				break out
			}
			p.flagsMtx.Lock()
			p.verAckReceived = true
			p.flagsMtx.Unlock()
			if p.cfg.Listeners.OnVerAck != nil {
				p.cfg.Listeners.OnVerAck(p, msg)
			}

		case *wire.MsgGetAddr:
			if p.cfg.Listeners.OnGetAddr != nil {
				p.cfg.Listeners.OnGetAddr(p, msg)
			}

		case *wire.MsgAddr:
			if p.cfg.Listeners.OnAddr != nil {
				p.cfg.Listeners.OnAddr(p, msg)
			}

		case *wire.MsgPing:
			p.handlePingMsg(msg)
			if p.cfg.Listeners.OnPing != nil {
				p.cfg.Listeners.OnPing(p, msg)
			}

		case *wire.MsgPong:
			p.handlePongMsg(msg)
			if p.cfg.Listeners.OnPong != nil {
				p.cfg.Listeners.OnPong(p, msg)
			}

		case *wire.MsgAlert:
			if p.cfg.Listeners.OnAlert != nil {
				p.cfg.Listeners.OnAlert(p, msg)
			}

		case *wire.MsgMemPool:
			if p.cfg.Listeners.OnMemPool != nil {
				p.cfg.Listeners.OnMemPool(p, msg)
			}

		case *wire.MsgGetMiningState:
			if p.cfg.Listeners.OnGetMiningState != nil {
				p.cfg.Listeners.OnGetMiningState(p, msg)
			}

		case *wire.MsgMiningState:
			if p.cfg.Listeners.OnMiningState != nil {
				p.cfg.Listeners.OnMiningState(p, msg)
			}

		case *wire.MsgTx:
			if p.cfg.Listeners.OnTx != nil {
				p.cfg.Listeners.OnTx(p, msg)
			}

		case *wire.MsgBlock:
			if p.cfg.Listeners.OnBlock != nil {
				p.cfg.Listeners.OnBlock(p, msg, buf)
			}

		case *wire.MsgInv:
			if p.cfg.Listeners.OnInv != nil {
				p.cfg.Listeners.OnInv(p, msg)
			}

		case *wire.MsgHeaders:
			if p.cfg.Listeners.OnHeaders != nil {
				p.cfg.Listeners.OnHeaders(p, msg)
			}

		case *wire.MsgNotFound:
			if p.cfg.Listeners.OnNotFound != nil {
				p.cfg.Listeners.OnNotFound(p, msg)
			}

		case *wire.MsgGetData:
			if p.cfg.Listeners.OnGetData != nil {
				p.cfg.Listeners.OnGetData(p, msg)
			}

		case *wire.MsgGetBlocks:
			if p.cfg.Listeners.OnGetBlocks != nil {
				p.cfg.Listeners.OnGetBlocks(p, msg)
			}

		case *wire.MsgGetHeaders:
			if p.cfg.Listeners.OnGetHeaders != nil {
				p.cfg.Listeners.OnGetHeaders(p, msg)
			}

		case *wire.MsgFeeFilter:
			if p.cfg.Listeners.OnFeeFilter != nil {
				p.cfg.Listeners.OnFeeFilter(p, msg)
			}

		case *wire.MsgFilterAdd:
			if p.cfg.Listeners.OnFilterAdd != nil {
				p.cfg.Listeners.OnFilterAdd(p, msg)
			}

		case *wire.MsgFilterClear:
			if p.cfg.Listeners.OnFilterClear != nil {
				p.cfg.Listeners.OnFilterClear(p, msg)
			}

		case *wire.MsgFilterLoad:
			if p.cfg.Listeners.OnFilterLoad != nil {
				p.cfg.Listeners.OnFilterLoad(p, msg)
			}

		case *wire.MsgMerkleBlock:
			if p.cfg.Listeners.OnMerkleBlock != nil {
				p.cfg.Listeners.OnMerkleBlock(p, msg)
			}

		case *wire.MsgReject:
			if p.cfg.Listeners.OnReject != nil {
				p.cfg.Listeners.OnReject(p, msg)
			}

		case *wire.MsgSendHeaders:
			p.flagsMtx.Lock()
			p.sendHeadersPreferred = true
			p.flagsMtx.Unlock()

			if p.cfg.Listeners.OnSendHeaders != nil {
				p.cfg.Listeners.OnSendHeaders(p, msg)
			}

		default:
			log.Debugf("Received unhandled message of type %v "+
				"from %v", rmsg.Command(), p)
		}
		p.stallControl <- stallControlMsg{sccHandlerDone, rmsg}

		// A message was received so reset the idle timer.
		idleTimer.Reset(idleTimeout)
	}

	// Ensure the idle timer is stopped to avoid leaking the resource.
	idleTimer.Stop()

	// Ensure connection is closed.
	p.Disconnect()

	close(p.inQuit)
	log.Tracef("Peer input handler done for %s", p)
}

// queueHandler handles the queuing of outgoing data for the peer. This runs as
// a muxer for various sources of input so we can ensure that server and peer
// handlers will not block on us sending a message.  That data is then passed on
// to outHandler to be actually written.
func (p *Peer) queueHandler() {
	pendingMsgs := list.New()
	invSendQueue := list.New()
	trickleTicker := time.NewTicker(trickleTimeout)
	defer trickleTicker.Stop()

	// We keep the waiting flag so that we know if we have a message queued
	// to the outHandler or not.  We could use the presence of a head of
	// the list for this but then we have rather racy concerns about whether
	// it has gotten it at cleanup time - and thus who sends on the
	// message's done channel.  To avoid such confusion we keep a different
	// flag and pendingMsgs only contains messages that we have not yet
	// passed to outHandler.
	waiting := false

	// To avoid duplication below.
	queuePacket := func(msg outMsg, list *list.List, waiting bool) bool {
		if !waiting {
			p.sendQueue <- msg
		} else {
			list.PushBack(msg)
		}
		// we are always waiting now.
		return true
	}
out:
	for {
		select {
		case msg := <-p.outputQueue:
			waiting = queuePacket(msg, pendingMsgs, waiting)

		// This channel is notified when a message has been sent across
		// the network socket.
		case <-p.sendDoneQueue:
			// No longer waiting if there are no more messages
			// in the pending messages queue.
			next := pendingMsgs.Front()
			if next == nil {
				waiting = false
				continue
			}

			// Notify the outHandler about the next item to
			// asynchronously send.
			val := pendingMsgs.Remove(next)
			p.sendQueue <- val.(outMsg)

		case iv := <-p.outputInvChan:
			// No handshake?  They'll find out soon enough.
			if p.VersionKnown() {
				invSendQueue.PushBack(iv)
			}

		case <-trickleTicker.C:
			// Don't send anything if we're disconnecting or there
			// is no queued inventory.
			// version is known if send queue has any entries.
			if atomic.LoadInt32(&p.disconnect) != 0 ||
				invSendQueue.Len() == 0 {
				continue
			}

			// Create and send as many inv messages as needed to
			// drain the inventory send queue.
			invMsg := wire.NewMsgInvSizeHint(uint(invSendQueue.Len()))
			for e := invSendQueue.Front(); e != nil; e = invSendQueue.Front() {
				iv := invSendQueue.Remove(e).(*wire.InvVect)

				// Don't send inventory that became known after
				// the initial check.
				if p.knownInventory.Exists(iv) {
					continue
				}

				invMsg.AddInvVect(iv)
				if len(invMsg.InvList) >= maxInvTrickleSize {
					waiting = queuePacket(
						outMsg{msg: invMsg},
						pendingMsgs, waiting)
					invMsg = wire.NewMsgInvSizeHint(uint(invSendQueue.Len()))
				}

				// Add the inventory that is being relayed to
				// the known inventory for the peer.
				p.AddKnownInventory(iv)
			}
			if len(invMsg.InvList) > 0 {
				waiting = queuePacket(outMsg{msg: invMsg},
					pendingMsgs, waiting)
			}

		case <-p.quit:
			break out
		}
	}

	// Drain any wait channels before we go away so we don't leave something
	// waiting for us.
	for e := pendingMsgs.Front(); e != nil; e = pendingMsgs.Front() {
		val := pendingMsgs.Remove(e)
		msg := val.(outMsg)
		if msg.doneChan != nil {
			msg.doneChan <- struct{}{}
		}
	}
cleanup:
	for {
		select {
		case msg := <-p.outputQueue:
			if msg.doneChan != nil {
				msg.doneChan <- struct{}{}
			}
		case <-p.outputInvChan:
			// Just drain channel
		// sendDoneQueue is buffered so doesn't need draining.
		default:
			break cleanup
		}
	}
	close(p.queueQuit)
	log.Tracef("Peer queue handler done for %s", p)
}

// shouldLogWriteError returns whether or not the passed error, which is
// expected to have come from writing to the remote peer in the outHandler,
// should be logged.
func (p *Peer) shouldLogWriteError(err error) bool {
	// No logging when the peer is being forcibly disconnected.
	if atomic.LoadInt32(&p.disconnect) != 0 {
		return false
	}

	// No logging when the remote peer has been disconnected.
	if err == io.EOF {
		return false
	}
	if opErr, ok := err.(*net.OpError); ok && !opErr.Temporary() {
		return false
	}

	return true
}

// outHandler handles all outgoing messages for the peer.  It must be run as a
// goroutine.  It uses a buffered channel to serialize output messages while
// allowing the sender to continue running asynchronously.
func (p *Peer) outHandler() {
	// pingTicker is used to periodically send pings to the remote peer.
	pingTicker := time.NewTicker(pingInterval)
	defer pingTicker.Stop()

out:
	for {
		select {
		case msg := <-p.sendQueue:
			switch m := msg.msg.(type) {
			case *wire.MsgPing:
				// Setup ping statistics.
				p.statsMtx.Lock()
				p.lastPingNonce = m.Nonce
				p.lastPingTime = time.Now()
				p.statsMtx.Unlock()
			}

			p.stallControl <- stallControlMsg{sccSendMessage, msg.msg}
			if err := p.writeMessage(msg.msg); err != nil {
				p.Disconnect()
				if p.shouldLogWriteError(err) {
					log.Errorf("Failed to send message to "+
						"%s: %v", p, err)
				}
				if msg.doneChan != nil {
					msg.doneChan <- struct{}{}
				}
				continue
			}

			// At this point, the message was successfully sent, so
			// update the last send time, signal the sender of the
			// message that it has been sent (if requested), and
			// signal the send queue to the deliver the next queued
			// message.
			atomic.StoreInt64(&p.lastSend, time.Now().Unix())
			if msg.doneChan != nil {
				msg.doneChan <- struct{}{}
			}
			p.sendDoneQueue <- struct{}{}

		case <-pingTicker.C:
			nonce, err := wire.RandomUint64()
			if err != nil {
				log.Errorf("Not sending ping to %s: %v", p, err)
				continue
			}
			p.QueueMessage(wire.NewMsgPing(nonce), nil)

		case <-p.quit:
			break out
		}
	}

	<-p.queueQuit

	// Drain any wait channels before we go away so we don't leave something
	// waiting for us. We have waited on queueQuit and thus we can be sure
	// that we will not miss anything sent on sendQueue.
cleanup:
	for {
		select {
		case msg := <-p.sendQueue:
			if msg.doneChan != nil {
				msg.doneChan <- struct{}{}
			}
			// no need to send on sendDoneQueue since queueHandler
			// has been waited on and already exited.
		default:
			break cleanup
		}
	}
	close(p.outQuit)
	log.Tracef("Peer output handler done for %s", p)
}

// QueueMessage adds the passed wire message to the peer send queue.
//
// This function is safe for concurrent access.
func (p *Peer) QueueMessage(msg wire.Message, doneChan chan<- struct{}) {
	// Avoid risk of deadlock if goroutine already exited.  The goroutine
	// we will be sending to hangs around until it knows for a fact that
	// it is marked as disconnected and *then* it drains the channels.
	if !p.Connected() {
		if doneChan != nil {
			go func() {
				doneChan <- struct{}{}
			}()
		}
		return
	}
	p.outputQueue <- outMsg{msg: msg, doneChan: doneChan}
}

// QueueInventory adds the passed inventory to the inventory send queue which
// might not be sent right away, rather it is trickled to the peer in batches.
// Inventory that the peer is already known to have is ignored.
//
// This function is safe for concurrent access.
func (p *Peer) QueueInventory(invVect *wire.InvVect) {
	// Don't add the inventory to the send queue if the peer is already
	// known to have it.
	if p.knownInventory.Exists(invVect) {
		return
	}

	// Avoid risk of deadlock if goroutine already exited.  The goroutine
	// we will be sending to hangs around until it knows for a fact that
	// it is marked as disconnected and *then* it drains the channels.
	if !p.Connected() {
		return
	}

	p.outputInvChan <- invVect
}

// AssociateConnection associates the given conn to the peer.   Calling this
// function when the peer is already connected will have no effect.
func (p *Peer) AssociateConnection(conn net.Conn) {
	// Already connected?
	if !atomic.CompareAndSwapInt32(&p.connected, 0, 1) {
		return
	}

	p.conn = conn
	p.timeConnected = time.Now()

	if p.inbound {
		p.addr = p.conn.RemoteAddr().String()

		// Set up a NetAddress for the peer to be used with AddrManager.  We
		// only do this inbound because outbound set this up at connection time
		// and no point recomputing.
		na, err := newNetAddress(p.conn.RemoteAddr(), p.services)
		if err != nil {
			log.Errorf("Cannot create remote net address: %v", err)
			p.Disconnect()
			return
		}
		p.na = na
	}

	go func() {
		if err := p.start(); err != nil {
			log.Debugf("Cannot start peer %v: %v", p, err)
			p.Disconnect()
		}
	}()
}

// Connected returns whether or not the peer is currently connected.
//
// This function is safe for concurrent access.
func (p *Peer) Connected() bool {
	return atomic.LoadInt32(&p.connected) != 0 &&
		atomic.LoadInt32(&p.disconnect) == 0
}

// Disconnect disconnects the peer by closing the connection.  Calling this
// function when the peer is already disconnected or in the process of
// disconnecting will have no effect.
func (p *Peer) Disconnect() {
	if atomic.AddInt32(&p.disconnect, 1) != 1 {
		return
	}

	log.Tracef("Disconnecting %s", p)
	if atomic.LoadInt32(&p.connected) != 0 {
		p.conn.Close()
	}
	close(p.quit)
}

// start begins processing input and output messages.
func (p *Peer) start() error {
	log.Tracef("Starting peer %s", p)

	negotiateErr := make(chan error)
	go func() {
		if p.inbound {
			negotiateErr <- p.negotiateInboundProtocol()
		} else {
			negotiateErr <- p.negotiateOutboundProtocol()
		}
	}()

	// Negotiate the protocol within the specified negotiateTimeout.
	select {
	case err := <-negotiateErr:
		if err != nil {
			return err
		}
	case <-time.After(negotiateTimeout):
		return errors.New("protocol negotiation timeout")
	}
	log.Debugf("Connected to %s", p.Addr())

	// The protocol has been negotiated successfully so start processing input
	// and output messages.
	go p.stallHandler()
	go p.inHandler()
	go p.queueHandler()
	go p.outHandler()

	// Send our verack message now that the IO processing machinery has started.
	p.QueueMessage(wire.NewMsgVerAck(), nil)
	return nil
}

// WaitForDisconnect waits until the peer has completely disconnected and all
// resources are cleaned up.  This will happen if either the local or remote
// side has been disconnected or the peer is forcibly disconnected via
// Disconnect.
func (p *Peer) WaitForDisconnect() {
	<-p.quit
}

// readRemoteVersionMsg waits for the next message to arrive from the remote
// peer.  If the next message is not a version message or the version is not
// acceptable then return an error.
func (p *Peer) readRemoteVersionMsg() error {
	// Read their version message.
	msg, _, err := p.readMessage()
	if err != nil {
		return err
	}

	remoteVerMsg, ok := msg.(*wire.MsgVersion)
	if !ok {
		errStr := "A version message must precede all others"
		log.Errorf(errStr)

		rejectMsg := wire.NewMsgReject(msg.Command(), wire.RejectMalformed,
			errStr)
		return p.writeMessage(rejectMsg)
	}

	if err := p.handleRemoteVersionMsg(remoteVerMsg); err != nil {
		return err
	}

	if p.cfg.Listeners.OnVersion != nil {
		p.cfg.Listeners.OnVersion(p, remoteVerMsg)
	}
	return nil
}

// writeLocalVersionMsg writes our version message to the remote peer.
func (p *Peer) writeLocalVersionMsg() error {
	localVerMsg, err := p.localVersionMsg()
	if err != nil {
		return err
	}

	if err := p.writeMessage(localVerMsg); err != nil {
		return err
	}

	p.flagsMtx.Lock()
	p.versionSent = true
	p.flagsMtx.Unlock()
	return nil
}

// negotiateInboundProtocol waits to receive a version message from the peer
// then sends our version message. If the events do not occur in that order then
// it returns an error.
func (p *Peer) negotiateInboundProtocol() error {
	if err := p.readRemoteVersionMsg(); err != nil {
		return err
	}

	return p.writeLocalVersionMsg()
}

// negotiateOutboundProtocol sends our version message then waits to receive a
// version message from the peer.  If the events do not occur in that order then
// it returns an error.
func (p *Peer) negotiateOutboundProtocol() error {
	if err := p.writeLocalVersionMsg(); err != nil {
		return err
	}

	return p.readRemoteVersionMsg()
}

// newPeerBase returns a new base decred peer based on the inbound flag.  This
// is used by the NewInboundPeer and NewOutboundPeer functions to perform base
// setup needed by both types of peers.
func newPeerBase(cfg *Config, inbound bool) *Peer {
	// Default to the max supported protocol version.  Override to the
	// version specified by the caller if configured.
	protocolVersion := MaxProtocolVersion
	if cfg.ProtocolVersion != 0 {
		protocolVersion = cfg.ProtocolVersion
	}

	// Set the chain parameters to testnet if the caller did not specify any.
	if cfg.ChainParams == nil {
		cfg.ChainParams = &chaincfg.TestNet2Params
	}

	p := Peer{
		inbound:         inbound,
		knownInventory:  newMruInventoryMap(maxKnownInventory),
		stallControl:    make(chan stallControlMsg, 1), // nonblocking sync
		outputQueue:     make(chan outMsg, outputBufferSize),
		sendQueue:       make(chan outMsg, 1),   // nonblocking sync
		sendDoneQueue:   make(chan struct{}, 1), // nonblocking sync
		outputInvChan:   make(chan *wire.InvVect, outputBufferSize),
		inQuit:          make(chan struct{}),
		queueQuit:       make(chan struct{}),
		outQuit:         make(chan struct{}),
		quit:            make(chan struct{}),
		cfg:             *cfg, // Copy so caller can't mutate.
		services:        cfg.Services,
		protocolVersion: protocolVersion,
	}
	return &p
}

// NewInboundPeer returns a new inbound decred peer. Use Start to begin
// processing incoming and outgoing messages.
func NewInboundPeer(cfg *Config) *Peer {
	return newPeerBase(cfg, true)
}

// NewOutboundPeer returns a new outbound decred peer.
func NewOutboundPeer(cfg *Config, addr string) (*Peer, error) {
	p := newPeerBase(cfg, false)
	p.addr = addr

	host, portStr, err := net.SplitHostPort(addr)
	if err != nil {
		return nil, err
	}

	port, err := strconv.ParseUint(portStr, 10, 16)
	if err != nil {
		return nil, err
	}

	if cfg.HostToNetAddress != nil {
		na, err := cfg.HostToNetAddress(host, uint16(port), cfg.Services)
		if err != nil {
			return nil, err
		}
		p.na = na
	} else {
		p.na = wire.NewNetAddressIPPort(net.ParseIP(host), uint16(port),
			cfg.Services)
	}

	return p, nil
}

func init() {
	rand.Seed(time.Now().UnixNano())
}<|MERGE_RESOLUTION|>--- conflicted
+++ resolved
@@ -1066,21 +1066,10 @@
 	// and overlapping pings will be ignored. It is unlikely to occur
 	// without large usage of the ping rpc call since we ping infrequently
 	// enough that if they overlap we would have timed out the peer.
-<<<<<<< HEAD
 	if p.lastPingNonce != 0 && msg.Nonce == p.lastPingNonce {
 		p.lastPingMicros = time.Since(p.lastPingTime).Nanoseconds()
 		p.lastPingMicros /= 1000 // convert to usec.
 		p.lastPingNonce = 0
-=======
-	if p.ProtocolVersion() > wire.BIP0031Version {
-		p.statsMtx.Lock()
-		if p.lastPingNonce != 0 && msg.Nonce == p.lastPingNonce {
-			p.lastPingMicros = time.Now().Sub(p.lastPingTime).Nanoseconds()
-			p.lastPingMicros /= 1000 // convert to usec.
-			p.lastPingNonce = 0
-		}
-		p.statsMtx.Unlock()
->>>>>>> b1621332
 	}
 }
 
