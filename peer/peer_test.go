// Copyright (c) 2015-2016 The btcsuite developers
// Copyright (c) 2016-2018 The Decred developers
// Use of this source code is governed by an ISC
// license that can be found in the LICENSE file.

package peer_test

import (
	"errors"
	"io"
	"net"
	"strconv"
	"testing"
	"time"

	"github.com/btcsuite/btcd/chaincfg"
	"github.com/btcsuite/btcd/chaincfg/chainhash"
	"github.com/btcsuite/btcd/peer"
	"github.com/btcsuite/btcd/wire"
	"github.com/btcsuite/go-socks/socks"
)

// conn mocks a network connection by implementing the net.Conn interface.  It
// is used to test peer connection without actually opening a network
// connection.
type conn struct {
	io.Reader
	io.Writer
	io.Closer

	// local network, address for the connection.
	lnet, laddr string

	// remote network, address for the connection.
	rnet, raddr string

	// mocks socks proxy if true
	proxy bool
}

// LocalAddr returns the local address for the connection.
func (c conn) LocalAddr() net.Addr {
	return &addr{c.lnet, c.laddr}
}

// Remote returns the remote address for the connection.
func (c conn) RemoteAddr() net.Addr {
	if !c.proxy {
		return &addr{c.rnet, c.raddr}
	}
	host, strPort, _ := net.SplitHostPort(c.raddr)
	port, _ := strconv.Atoi(strPort)
	return &socks.ProxiedAddr{
		Net:  c.rnet,
		Host: host,
		Port: port,
	}
}

// Close handles closing the connection.
func (c conn) Close() error {
	if c.Closer == nil {
		return nil
	}
	return c.Closer.Close()
}

func (c conn) SetDeadline(t time.Time) error      { return nil }
func (c conn) SetReadDeadline(t time.Time) error  { return nil }
func (c conn) SetWriteDeadline(t time.Time) error { return nil }

// addr mocks a network address
type addr struct {
	net, address string
}

func (m addr) Network() string { return m.net }
func (m addr) String() string  { return m.address }

// pipe turns two mock connections into a full-duplex connection similar to
// net.Pipe to allow pipe's with (fake) addresses.
func pipe(c1, c2 *conn) (*conn, *conn) {
	r1, w1 := io.Pipe()
	r2, w2 := io.Pipe()

	c1.Writer = w1
	c1.Closer = w1
	c2.Reader = r1
	c1.Reader = r2
	c2.Writer = w2
	c2.Closer = w2

	return c1, c2
}

// peerStats holds the expected peer stats used for testing peer.
type peerStats struct {
	wantUserAgent       string
	wantServices        wire.ServiceFlag
	wantProtocolVersion uint32
	wantConnected       bool
	wantVersionKnown    bool
	wantVerAckReceived  bool
	wantLastBlock       int32
	wantStartingHeight  int32
	wantLastPingTime    time.Time
	wantLastPingNonce   uint64
	wantLastPingMicros  int64
	wantTimeOffset      int64
	wantBytesSent       uint64
	wantBytesReceived   uint64
	wantWitnessEnabled  bool
}

// testPeer tests the given peer's flags and stats
func testPeer(t *testing.T, p *peer.Peer, s peerStats) {
	if p.UserAgent() != s.wantUserAgent {
		t.Errorf("testPeer: wrong UserAgent - got %v, want %v", p.UserAgent(), s.wantUserAgent)
		return
	}

	if p.Services() != s.wantServices {
		t.Errorf("testPeer: wrong Services - got %v, want %v", p.Services(), s.wantServices)
		return
	}

	if !p.LastPingTime().Equal(s.wantLastPingTime) {
		t.Errorf("testPeer: wrong LastPingTime - got %v, want %v", p.LastPingTime(), s.wantLastPingTime)
		return
	}

	if p.LastPingNonce() != s.wantLastPingNonce {
		t.Errorf("testPeer: wrong LastPingNonce - got %v, want %v", p.LastPingNonce(), s.wantLastPingNonce)
		return
	}

	if p.LastPingMicros() != s.wantLastPingMicros {
		t.Errorf("testPeer: wrong LastPingMicros - got %v, want %v", p.LastPingMicros(), s.wantLastPingMicros)
		return
	}

	if p.VerAckReceived() != s.wantVerAckReceived {
		t.Errorf("testPeer: wrong VerAckReceived - got %v, want %v", p.VerAckReceived(), s.wantVerAckReceived)
		return
	}

	if p.VersionKnown() != s.wantVersionKnown {
		t.Errorf("testPeer: wrong VersionKnown - got %v, want %v", p.VersionKnown(), s.wantVersionKnown)
		return
	}

	if p.ProtocolVersion() != s.wantProtocolVersion {
		t.Errorf("testPeer: wrong ProtocolVersion - got %v, want %v", p.ProtocolVersion(), s.wantProtocolVersion)
		return
	}

	if p.LastBlock() != s.wantLastBlock {
		t.Errorf("testPeer: wrong LastBlock - got %v, want %v", p.LastBlock(), s.wantLastBlock)
		return
	}

	// Allow for a deviation of 1s, as the second may tick when the message is
	// in transit and the protocol doesn't support any further precision.
	if p.TimeOffset() != s.wantTimeOffset && p.TimeOffset() != s.wantTimeOffset-1 {
		t.Errorf("testPeer: wrong TimeOffset - got %v, want %v or %v", p.TimeOffset(),
			s.wantTimeOffset, s.wantTimeOffset-1)
		return
	}

	if p.BytesSent() != s.wantBytesSent {
		t.Errorf("testPeer: wrong BytesSent - got %v, want %v", p.BytesSent(), s.wantBytesSent)
		return
	}

	if p.BytesReceived() != s.wantBytesReceived {
		t.Errorf("testPeer: wrong BytesReceived - got %v, want %v", p.BytesReceived(), s.wantBytesReceived)
		return
	}

	if p.StartingHeight() != s.wantStartingHeight {
		t.Errorf("testPeer: wrong StartingHeight - got %v, want %v", p.StartingHeight(), s.wantStartingHeight)
		return
	}

	if p.Connected() != s.wantConnected {
		t.Errorf("testPeer: wrong Connected - got %v, want %v", p.Connected(), s.wantConnected)
		return
	}

	if p.IsWitnessEnabled() != s.wantWitnessEnabled {
		t.Errorf("testPeer: wrong WitnessEnabled - got %v, want %v",
			p.IsWitnessEnabled(), s.wantWitnessEnabled)
		return
	}

	stats := p.StatsSnapshot()

	if p.ID() != stats.ID {
		t.Errorf("testPeer: wrong ID - got %v, want %v", p.ID(), stats.ID)
		return
	}

	if p.Addr() != stats.Addr {
		t.Errorf("testPeer: wrong Addr - got %v, want %v", p.Addr(), stats.Addr)
		return
	}

	if p.LastSend() != stats.LastSend {
		t.Errorf("testPeer: wrong LastSend - got %v, want %v", p.LastSend(), stats.LastSend)
		return
	}

	if p.LastRecv() != stats.LastRecv {
		t.Errorf("testPeer: wrong LastRecv - got %v, want %v", p.LastRecv(), stats.LastRecv)
		return
	}
}

// TestPeerConnection tests connection between inbound and outbound peers.
func TestPeerConnection(t *testing.T) {
	verack := make(chan struct{})
<<<<<<< HEAD
	peer1Cfg := &peer.Config{
=======
	peerCfg := &peer.Config{
>>>>>>> ad87469e
		Listeners: peer.MessageListeners{
			OnVerAck: func(p *peer.Peer, msg *wire.MsgVerAck) {
				verack <- struct{}{}
			},
			OnWrite: func(p *peer.Peer, bytesWritten int, msg wire.Message,
				err error) {
				if _, ok := msg.(*wire.MsgVerAck); ok {
					verack <- struct{}{}
				}
			},
		},
		UserAgentName:     "peer",
		UserAgentVersion:  "1.0",
		UserAgentComments: []string{"comment"},
		ChainParams:       &chaincfg.MainNetParams,
		ProtocolVersion:   wire.RejectVersion, // Configure with older version
		Services:          0,
		TrickleInterval:   time.Second * 10,
	}
	peer2Cfg := &peer.Config{
		Listeners:         peer1Cfg.Listeners,
		UserAgentName:     "peer",
		UserAgentVersion:  "1.0",
		UserAgentComments: []string{"comment"},
		ChainParams:       &chaincfg.MainNetParams,
		Services:          wire.SFNodeNetwork | wire.SFNodeWitness,
		TrickleInterval:   time.Second * 10,
	}

	wantStats1 := peerStats{
		wantUserAgent:       wire.DefaultUserAgent + "peer:1.0(comment)/",
		wantServices:        0,
		wantProtocolVersion: wire.RejectVersion,
		wantConnected:       true,
		wantVersionKnown:    true,
		wantVerAckReceived:  true,
		wantLastPingTime:    time.Time{},
		wantLastPingNonce:   uint64(0),
		wantLastPingMicros:  int64(0),
		wantTimeOffset:      int64(0),
		wantBytesSent:       167, // 143 version + 24 verack
		wantBytesReceived:   167,
		wantWitnessEnabled:  false,
	}
	wantStats2 := peerStats{
		wantUserAgent:       wire.DefaultUserAgent + "peer:1.0(comment)/",
		wantServices:        wire.SFNodeNetwork | wire.SFNodeWitness,
		wantProtocolVersion: wire.RejectVersion,
		wantConnected:       true,
		wantVersionKnown:    true,
		wantVerAckReceived:  true,
		wantLastPingTime:    time.Time{},
		wantLastPingNonce:   uint64(0),
		wantLastPingMicros:  int64(0),
		wantTimeOffset:      int64(0),
		wantBytesSent:       167, // 143 version + 24 verack
		wantBytesReceived:   167,
		wantWitnessEnabled:  true,
	}

	tests := []struct {
		name  string
		setup func() (*peer.Peer, *peer.Peer, error)
	}{
		{
			"basic handshake",
			func() (*peer.Peer, *peer.Peer, error) {
				inConn, outConn := pipe(
					&conn{raddr: "10.0.0.1:8333"},
					&conn{raddr: "10.0.0.2:8333"},
				)
<<<<<<< HEAD
				inPeer := peer.NewInboundPeer(peer1Cfg)
				inPeer.AssociateConnection(inConn)

				outPeer, err := peer.NewOutboundPeer(peer2Cfg, "10.0.0.2:8333")
				if err != nil {
					return nil, nil, err
				}
				outPeer.AssociateConnection(outConn)
=======
				inPeer := peer.NewInboundPeer(peerCfg)
				inPeer.Connect(inConn)

				outPeer, err := peer.NewOutboundPeer(peerCfg, "10.0.0.2:8333")
				if err != nil {
					return nil, nil, err
				}
				outPeer.Connect(outConn)
>>>>>>> ad87469e

				for i := 0; i < 4; i++ {
					select {
					case <-verack:
					case <-time.After(time.Second):
						return nil, nil, errors.New("verack timeout")
					}
				}
				return inPeer, outPeer, nil
			},
		},
		{
			"socks proxy",
			func() (*peer.Peer, *peer.Peer, error) {
				inConn, outConn := pipe(
					&conn{raddr: "10.0.0.1:8333", proxy: true},
					&conn{raddr: "10.0.0.2:8333"},
				)
<<<<<<< HEAD
				inPeer := peer.NewInboundPeer(peer1Cfg)
				inPeer.AssociateConnection(inConn)

				outPeer, err := peer.NewOutboundPeer(peer2Cfg, "10.0.0.2:8333")
				if err != nil {
					return nil, nil, err
				}
				outPeer.AssociateConnection(outConn)
=======
				inPeer := peer.NewInboundPeer(peerCfg)
				inPeer.Connect(inConn)

				outPeer, err := peer.NewOutboundPeer(peerCfg, "10.0.0.2:8333")
				if err != nil {
					return nil, nil, err
				}
				outPeer.Connect(outConn)
>>>>>>> ad87469e

				for i := 0; i < 4; i++ {
					select {
					case <-verack:
					case <-time.After(time.Second):
						return nil, nil, errors.New("verack timeout")
					}
				}
				return inPeer, outPeer, nil
			},
		},
	}
	t.Logf("Running %d tests", len(tests))
	for i, test := range tests {
		inPeer, outPeer, err := test.setup()
		if err != nil {
			t.Errorf("TestPeerConnection setup #%d: unexpected err %v", i, err)
			return
		}
		testPeer(t, inPeer, wantStats2)
		testPeer(t, outPeer, wantStats1)

		inPeer.Disconnect()
		outPeer.Disconnect()
		inPeer.WaitForDisconnect()
		outPeer.WaitForDisconnect()
	}
}

// TestPeerListeners tests that the peer listeners are called as expected.
func TestPeerListeners(t *testing.T) {
	verack := make(chan struct{}, 1)
	ok := make(chan wire.Message, 20)
	peerCfg := &peer.Config{
		Listeners: peer.MessageListeners{
			OnGetAddr: func(p *peer.Peer, msg *wire.MsgGetAddr) {
				ok <- msg
			},
			OnAddr: func(p *peer.Peer, msg *wire.MsgAddr) {
				ok <- msg
			},
			OnPing: func(p *peer.Peer, msg *wire.MsgPing) {
				ok <- msg
			},
			OnPong: func(p *peer.Peer, msg *wire.MsgPong) {
				ok <- msg
			},
			OnAlert: func(p *peer.Peer, msg *wire.MsgAlert) {
				ok <- msg
			},
			OnMemPool: func(p *peer.Peer, msg *wire.MsgMemPool) {
				ok <- msg
			},
			OnTx: func(p *peer.Peer, msg *wire.MsgTx) {
				ok <- msg
			},
			OnBlock: func(p *peer.Peer, msg *wire.MsgBlock, buf []byte) {
				ok <- msg
			},
			OnInv: func(p *peer.Peer, msg *wire.MsgInv) {
				ok <- msg
			},
			OnHeaders: func(p *peer.Peer, msg *wire.MsgHeaders) {
				ok <- msg
			},
			OnNotFound: func(p *peer.Peer, msg *wire.MsgNotFound) {
				ok <- msg
			},
			OnGetData: func(p *peer.Peer, msg *wire.MsgGetData) {
				ok <- msg
			},
			OnGetBlocks: func(p *peer.Peer, msg *wire.MsgGetBlocks) {
				ok <- msg
			},
			OnGetHeaders: func(p *peer.Peer, msg *wire.MsgGetHeaders) {
				ok <- msg
			},
			OnGetCFilters: func(p *peer.Peer, msg *wire.MsgGetCFilters) {
				ok <- msg
			},
			OnGetCFHeaders: func(p *peer.Peer, msg *wire.MsgGetCFHeaders) {
				ok <- msg
			},
			OnGetCFCheckpt: func(p *peer.Peer, msg *wire.MsgGetCFCheckpt) {
				ok <- msg
			},
			OnCFilter: func(p *peer.Peer, msg *wire.MsgCFilter) {
				ok <- msg
			},
			OnCFHeaders: func(p *peer.Peer, msg *wire.MsgCFHeaders) {
				ok <- msg
			},
			OnFeeFilter: func(p *peer.Peer, msg *wire.MsgFeeFilter) {
				ok <- msg
			},
			OnFilterAdd: func(p *peer.Peer, msg *wire.MsgFilterAdd) {
				ok <- msg
			},
			OnFilterClear: func(p *peer.Peer, msg *wire.MsgFilterClear) {
				ok <- msg
			},
			OnFilterLoad: func(p *peer.Peer, msg *wire.MsgFilterLoad) {
				ok <- msg
			},
			OnMerkleBlock: func(p *peer.Peer, msg *wire.MsgMerkleBlock) {
				ok <- msg
			},
			OnVersion: func(p *peer.Peer, msg *wire.MsgVersion) *wire.MsgReject {
				ok <- msg
				return nil
			},
			OnVerAck: func(p *peer.Peer, msg *wire.MsgVerAck) {
				verack <- struct{}{}
			},
			OnReject: func(p *peer.Peer, msg *wire.MsgReject) {
				ok <- msg
			},
			OnSendHeaders: func(p *peer.Peer, msg *wire.MsgSendHeaders) {
				ok <- msg
			},
		},
		UserAgentName:     "peer",
		UserAgentVersion:  "1.0",
		UserAgentComments: []string{"comment"},
		ChainParams:       &chaincfg.MainNetParams,
		Services:          wire.SFNodeBloom,
		TrickleInterval:   time.Second * 10,
	}
	inConn, outConn := pipe(
		&conn{raddr: "10.0.0.1:8333"},
		&conn{raddr: "10.0.0.2:8333"},
	)
	inPeer := peer.NewInboundPeer(peerCfg)
<<<<<<< HEAD
	inPeer.AssociateConnection(inConn)
=======
	inPeer.Connect(inConn)
>>>>>>> ad87469e

	peerCfg.Listeners = peer.MessageListeners{
		OnVerAck: func(p *peer.Peer, msg *wire.MsgVerAck) {
			verack <- struct{}{}
		},
	}
	outPeer, err := peer.NewOutboundPeer(peerCfg, "10.0.0.1:8333")
	if err != nil {
		t.Errorf("NewOutboundPeer: unexpected err %v\n", err)
		return
	}
<<<<<<< HEAD
	outPeer.AssociateConnection(outConn)
=======
	outPeer.Connect(outConn)
>>>>>>> ad87469e

	for i := 0; i < 2; i++ {
		select {
		case <-verack:
		case <-time.After(time.Second * 1):
			t.Errorf("TestPeerListeners: verack timeout\n")
			return
		}
	}

	tests := []struct {
		listener string
		msg      wire.Message
	}{
		{
			"OnGetAddr",
			wire.NewMsgGetAddr(),
		},
		{
			"OnAddr",
			wire.NewMsgAddr(),
		},
		{
			"OnPing",
			wire.NewMsgPing(42),
		},
		{
			"OnPong",
			wire.NewMsgPong(42),
		},
		{
			"OnAlert",
			wire.NewMsgAlert([]byte("payload"), []byte("signature")),
		},
		{
			"OnMemPool",
			wire.NewMsgMemPool(),
		},
		{
			"OnTx",
			wire.NewMsgTx(wire.TxVersion),
		},
		{
			"OnBlock",
			wire.NewMsgBlock(wire.NewBlockHeader(1,
				&chainhash.Hash{}, &chainhash.Hash{}, 1, 1)),
		},
		{
			"OnInv",
			wire.NewMsgInv(),
		},
		{
			"OnHeaders",
			wire.NewMsgHeaders(),
		},
		{
			"OnNotFound",
			wire.NewMsgNotFound(),
		},
		{
			"OnGetData",
			wire.NewMsgGetData(),
		},
		{
			"OnGetBlocks",
			wire.NewMsgGetBlocks(&chainhash.Hash{}),
		},
		{
			"OnGetHeaders",
			wire.NewMsgGetHeaders(),
		},
		{
			"OnGetCFilters",
			wire.NewMsgGetCFilters(wire.GCSFilterRegular, 0, &chainhash.Hash{}),
		},
		{
			"OnGetCFHeaders",
			wire.NewMsgGetCFHeaders(wire.GCSFilterRegular, 0, &chainhash.Hash{}),
		},
		{
			"OnGetCFCheckpt",
			wire.NewMsgGetCFCheckpt(wire.GCSFilterRegular, &chainhash.Hash{}),
		},
		{
			"OnCFilter",
			wire.NewMsgCFilter(wire.GCSFilterRegular, &chainhash.Hash{},
				[]byte("payload")),
		},
		{
			"OnCFHeaders",
			wire.NewMsgCFHeaders(),
		},
		{
			"OnFeeFilter",
			wire.NewMsgFeeFilter(15000),
		},
		{
			"OnFilterAdd",
			wire.NewMsgFilterAdd([]byte{0x01}),
		},
		{
			"OnFilterClear",
			wire.NewMsgFilterClear(),
		},
		{
			"OnFilterLoad",
			wire.NewMsgFilterLoad([]byte{0x01}, 10, 0, wire.BloomUpdateNone),
		},
		{
			"OnMerkleBlock",
			wire.NewMsgMerkleBlock(wire.NewBlockHeader(1,
				&chainhash.Hash{}, &chainhash.Hash{}, 1, 1)),
		},
		// only one version message is allowed
		// only one verack message is allowed
		{
			"OnReject",
			wire.NewMsgReject("block", wire.RejectDuplicate, "dupe block"),
		},
		{
			"OnSendHeaders",
			wire.NewMsgSendHeaders(),
		},
	}
	t.Logf("Running %d tests", len(tests))
	for _, test := range tests {
		// Queue the test message
		outPeer.QueueMessage(test.msg, nil)
		select {
		case <-ok:
		case <-time.After(time.Second * 1):
			t.Errorf("TestPeerListeners: %s timeout", test.listener)
			return
		}
	}
	inPeer.Disconnect()
	outPeer.Disconnect()
}

// TestOutboundPeer tests that the outbound peer works as expected.
func TestOutboundPeer(t *testing.T) {

	peerCfg := &peer.Config{
<<<<<<< HEAD
		NewestBlock: func() (*chainhash.Hash, int32, error) {
			return nil, 0, errors.New("newest block not found")
		},
		UserAgentName:     "peer",
		UserAgentVersion:  "1.0",
		UserAgentComments: []string{"comment"},
		ChainParams:       &chaincfg.MainNetParams,
		Services:          0,
		TrickleInterval:   time.Second * 10,
=======
		NewestBlock: func() (*wire.ShaHash, int32, error) {
			return nil, 0, errors.New("newest block not found")
		},
		UserAgentName:    "peer",
		UserAgentVersion: "1.0",
		ChainParams:      &chaincfg.MainNetParams,
		Services:         0,
>>>>>>> ad87469e
	}

	r, w := io.Pipe()
	c := &conn{raddr: "10.0.0.1:8333", Writer: w, Reader: r}

	p, err := peer.NewOutboundPeer(peerCfg, "10.0.0.1:8333")
	if err != nil {
		t.Errorf("NewOutboundPeer: unexpected err - %v\n", err)
		return
	}

	// Test trying to connect twice.
<<<<<<< HEAD
	p.AssociateConnection(c)
	p.AssociateConnection(c)
=======
	p.Connect(c)
	p.Connect(c)
>>>>>>> ad87469e

	disconnected := make(chan struct{})
	go func() {
		p.WaitForDisconnect()
		disconnected <- struct{}{}
	}()

	select {
	case <-disconnected:
		close(disconnected)
	case <-time.After(time.Second):
		t.Fatal("Peer did not automatically disconnect.")
	}

	if p.Connected() {
		t.Fatalf("Should not be connected as NewestBlock produces error.")
	}

	// Test Queue Inv
	fakeBlockHash := &chainhash.Hash{0: 0x00, 1: 0x01}
	fakeInv := wire.NewInvVect(wire.InvTypeBlock, fakeBlockHash)

	// Should be noops as the peer could not connect.
	p.QueueInventory(fakeInv)
	p.AddKnownInventory(fakeInv)
	p.QueueInventory(fakeInv)

	fakeMsg := wire.NewMsgVerAck()
	p.QueueMessage(fakeMsg, nil)
	done := make(chan struct{})
	p.QueueMessage(fakeMsg, done)
	<-done
	p.Disconnect()

	// Test NewestBlock
	var newestBlock = func() (*chainhash.Hash, int32, error) {
		hashStr := "14a0810ac680a3eb3f82edc878cea25ec41d6b790744e5daeef"
		hash, err := chainhash.NewHashFromStr(hashStr)
		if err != nil {
			return nil, 0, err
		}
		return hash, 234439, nil
	}

	peerCfg.NewestBlock = newestBlock
	r1, w1 := io.Pipe()
	c1 := &conn{raddr: "10.0.0.1:8333", Writer: w1, Reader: r1}
	p1, err := peer.NewOutboundPeer(peerCfg, "10.0.0.1:8333")
	if err != nil {
		t.Errorf("NewOutboundPeer: unexpected err - %v\n", err)
		return
	}
<<<<<<< HEAD
	p1.AssociateConnection(c1)
=======
	p1.Connect(c1)
>>>>>>> ad87469e

	// Test update latest block
	latestBlockHash, err := chainhash.NewHashFromStr("1a63f9cdff1752e6375c8c76e543a71d239e1a2e5c6db1aa679")
	if err != nil {
		t.Errorf("NewHashFromStr: unexpected err %v\n", err)
		return
	}
	p1.UpdateLastAnnouncedBlock(latestBlockHash)
	p1.UpdateLastBlockHeight(234440)
	if p1.LastAnnouncedBlock() != latestBlockHash {
		t.Errorf("LastAnnouncedBlock: wrong block - got %v, want %v",
			p1.LastAnnouncedBlock(), latestBlockHash)
		return
	}

	// Test Queue Inv after connection
	p1.QueueInventory(fakeInv)
	p1.Disconnect()

	// Test regression
	peerCfg.ChainParams = &chaincfg.RegressionNetParams
	peerCfg.Services = wire.SFNodeBloom
	r2, w2 := io.Pipe()
	c2 := &conn{raddr: "10.0.0.1:8333", Writer: w2, Reader: r2}
	p2, err := peer.NewOutboundPeer(peerCfg, "10.0.0.1:8333")
	if err != nil {
		t.Errorf("NewOutboundPeer: unexpected err - %v\n", err)
		return
	}
<<<<<<< HEAD
	p2.AssociateConnection(c2)
=======
	p2.Connect(c2)
>>>>>>> ad87469e

	// Test PushXXX
	var addrs []*wire.NetAddress
	for i := 0; i < 5; i++ {
		na := wire.NetAddress{}
		addrs = append(addrs, &na)
	}
	if _, err := p2.PushAddrMsg(addrs); err != nil {
		t.Errorf("PushAddrMsg: unexpected err %v\n", err)
		return
	}
	if err := p2.PushGetBlocksMsg(nil, &chainhash.Hash{}); err != nil {
		t.Errorf("PushGetBlocksMsg: unexpected err %v\n", err)
		return
	}
	if err := p2.PushGetHeadersMsg(nil, &chainhash.Hash{}); err != nil {
		t.Errorf("PushGetHeadersMsg: unexpected err %v\n", err)
		return
	}

	p2.PushRejectMsg("block", wire.RejectMalformed, "malformed", nil, false)
	p2.PushRejectMsg("block", wire.RejectInvalid, "invalid", nil, false)

	// Test Queue Messages
	p2.QueueMessage(wire.NewMsgGetAddr(), nil)
	p2.QueueMessage(wire.NewMsgPing(1), nil)
	p2.QueueMessage(wire.NewMsgMemPool(), nil)
	p2.QueueMessage(wire.NewMsgGetData(), nil)
	p2.QueueMessage(wire.NewMsgGetHeaders(), nil)
	p2.QueueMessage(wire.NewMsgFeeFilter(20000), nil)

	p2.Disconnect()
}

// Tests that the node disconnects from peers with an unsupported protocol
// version.
func TestUnsupportedVersionPeer(t *testing.T) {
	peerCfg := &peer.Config{
		UserAgentName:     "peer",
		UserAgentVersion:  "1.0",
		UserAgentComments: []string{"comment"},
		ChainParams:       &chaincfg.MainNetParams,
		Services:          0,
		TrickleInterval:   time.Second * 10,
	}

	localNA := wire.NewNetAddressIPPort(
		net.ParseIP("10.0.0.1"),
		uint16(8333),
		wire.SFNodeNetwork,
	)
	remoteNA := wire.NewNetAddressIPPort(
		net.ParseIP("10.0.0.2"),
		uint16(8333),
		wire.SFNodeNetwork,
	)
	localConn, remoteConn := pipe(
		&conn{laddr: "10.0.0.1:8333", raddr: "10.0.0.2:8333"},
		&conn{laddr: "10.0.0.2:8333", raddr: "10.0.0.1:8333"},
	)

	p, err := peer.NewOutboundPeer(peerCfg, "10.0.0.1:8333")
	if err != nil {
		t.Fatalf("NewOutboundPeer: unexpected err - %v\n", err)
	}
	p.AssociateConnection(localConn)

	// Read outbound messages to peer into a channel
	outboundMessages := make(chan wire.Message)
	go func() {
		for {
			_, msg, _, err := wire.ReadMessageN(
				remoteConn,
				p.ProtocolVersion(),
				peerCfg.ChainParams.Net,
			)
			if err == io.EOF {
				close(outboundMessages)
				return
			}
			if err != nil {
				t.Errorf("Error reading message from local node: %v\n", err)
				return
			}

			outboundMessages <- msg
		}
	}()

	// Read version message sent to remote peer
	select {
	case msg := <-outboundMessages:
		if _, ok := msg.(*wire.MsgVersion); !ok {
			t.Fatalf("Expected version message, got [%s]", msg.Command())
		}
	case <-time.After(time.Second):
		t.Fatal("Peer did not send version message")
	}

	// Remote peer writes version message advertising invalid protocol version 1
	invalidVersionMsg := wire.NewMsgVersion(remoteNA, localNA, 0, 0)
	invalidVersionMsg.ProtocolVersion = 1

	_, err = wire.WriteMessageN(
		remoteConn.Writer,
		invalidVersionMsg,
		uint32(invalidVersionMsg.ProtocolVersion),
		peerCfg.ChainParams.Net,
	)
	if err != nil {
		t.Fatalf("wire.WriteMessageN: unexpected err - %v\n", err)
	}

	// Expect peer to disconnect automatically
	disconnected := make(chan struct{})
	go func() {
		p.WaitForDisconnect()
		disconnected <- struct{}{}
	}()

	select {
	case <-disconnected:
		close(disconnected)
	case <-time.After(time.Second):
		t.Fatal("Peer did not automatically disconnect")
	}

	// Expect no further outbound messages from peer
	select {
	case msg, chanOpen := <-outboundMessages:
		if chanOpen {
			t.Fatalf("Expected no further messages, received [%s]", msg.Command())
		}
	case <-time.After(time.Second):
		t.Fatal("Timeout waiting for remote reader to close")
	}
}

// TestDuplicateVersionMsg ensures that receiving a version message after one
// has already been received results in the peer being disconnected.
func TestDuplicateVersionMsg(t *testing.T) {
	// Create a pair of peers that are connected to each other using a fake
	// connection.
	verack := make(chan struct{})
	peerCfg := &peer.Config{
		Listeners: peer.MessageListeners{
			OnVerAck: func(p *peer.Peer, msg *wire.MsgVerAck) {
				verack <- struct{}{}
			},
		},
		UserAgentName:    "peer",
		UserAgentVersion: "1.0",
		ChainParams:      &chaincfg.MainNetParams,
		Services:         0,
	}
	inConn, outConn := pipe(
		&conn{laddr: "10.0.0.1:9108", raddr: "10.0.0.2:9108"},
		&conn{laddr: "10.0.0.2:9108", raddr: "10.0.0.1:9108"},
	)
	outPeer, err := peer.NewOutboundPeer(peerCfg, inConn.laddr)
	if err != nil {
		t.Fatalf("NewOutboundPeer: unexpected err: %v\n", err)
	}
	outPeer.AssociateConnection(outConn)
	inPeer := peer.NewInboundPeer(peerCfg)
	inPeer.AssociateConnection(inConn)
	// Wait for the veracks from the initial protocol version negotiation.
	for i := 0; i < 2; i++ {
		select {
		case <-verack:
		case <-time.After(time.Second):
			t.Fatal("verack timeout")
		}
	}
	// Queue a duplicate version message from the outbound peer and wait until
	// it is sent.
	done := make(chan struct{})
	outPeer.QueueMessage(&wire.MsgVersion{}, done)
	select {
	case <-done:
	case <-time.After(time.Second):
		t.Fatal("send duplicate version timeout")
	}
	// Ensure the peer that is the recipient of the duplicate version closes the
	// connection.
	disconnected := make(chan struct{}, 1)
	go func() {
		inPeer.WaitForDisconnect()
		disconnected <- struct{}{}
	}()
	select {
	case <-disconnected:
	case <-time.After(time.Second):
		t.Fatal("peer did not disconnect")
	}
}

func init() {
	// Allow self connection when running the tests.
	peer.TstAllowSelfConns()
}<|MERGE_RESOLUTION|>--- conflicted
+++ resolved
@@ -219,11 +219,7 @@
 // TestPeerConnection tests connection between inbound and outbound peers.
 func TestPeerConnection(t *testing.T) {
 	verack := make(chan struct{})
-<<<<<<< HEAD
 	peer1Cfg := &peer.Config{
-=======
-	peerCfg := &peer.Config{
->>>>>>> ad87469e
 		Listeners: peer.MessageListeners{
 			OnVerAck: func(p *peer.Peer, msg *wire.MsgVerAck) {
 				verack <- struct{}{}
@@ -295,7 +291,6 @@
 					&conn{raddr: "10.0.0.1:8333"},
 					&conn{raddr: "10.0.0.2:8333"},
 				)
-<<<<<<< HEAD
 				inPeer := peer.NewInboundPeer(peer1Cfg)
 				inPeer.AssociateConnection(inConn)
 
@@ -304,16 +299,6 @@
 					return nil, nil, err
 				}
 				outPeer.AssociateConnection(outConn)
-=======
-				inPeer := peer.NewInboundPeer(peerCfg)
-				inPeer.Connect(inConn)
-
-				outPeer, err := peer.NewOutboundPeer(peerCfg, "10.0.0.2:8333")
-				if err != nil {
-					return nil, nil, err
-				}
-				outPeer.Connect(outConn)
->>>>>>> ad87469e
 
 				for i := 0; i < 4; i++ {
 					select {
@@ -332,7 +317,6 @@
 					&conn{raddr: "10.0.0.1:8333", proxy: true},
 					&conn{raddr: "10.0.0.2:8333"},
 				)
-<<<<<<< HEAD
 				inPeer := peer.NewInboundPeer(peer1Cfg)
 				inPeer.AssociateConnection(inConn)
 
@@ -341,16 +325,6 @@
 					return nil, nil, err
 				}
 				outPeer.AssociateConnection(outConn)
-=======
-				inPeer := peer.NewInboundPeer(peerCfg)
-				inPeer.Connect(inConn)
-
-				outPeer, err := peer.NewOutboundPeer(peerCfg, "10.0.0.2:8333")
-				if err != nil {
-					return nil, nil, err
-				}
-				outPeer.Connect(outConn)
->>>>>>> ad87469e
 
 				for i := 0; i < 4; i++ {
 					select {
@@ -484,11 +458,7 @@
 		&conn{raddr: "10.0.0.2:8333"},
 	)
 	inPeer := peer.NewInboundPeer(peerCfg)
-<<<<<<< HEAD
 	inPeer.AssociateConnection(inConn)
-=======
-	inPeer.Connect(inConn)
->>>>>>> ad87469e
 
 	peerCfg.Listeners = peer.MessageListeners{
 		OnVerAck: func(p *peer.Peer, msg *wire.MsgVerAck) {
@@ -500,11 +470,7 @@
 		t.Errorf("NewOutboundPeer: unexpected err %v\n", err)
 		return
 	}
-<<<<<<< HEAD
 	outPeer.AssociateConnection(outConn)
-=======
-	outPeer.Connect(outConn)
->>>>>>> ad87469e
 
 	for i := 0; i < 2; i++ {
 		select {
@@ -648,7 +614,6 @@
 func TestOutboundPeer(t *testing.T) {
 
 	peerCfg := &peer.Config{
-<<<<<<< HEAD
 		NewestBlock: func() (*chainhash.Hash, int32, error) {
 			return nil, 0, errors.New("newest block not found")
 		},
@@ -658,15 +623,6 @@
 		ChainParams:       &chaincfg.MainNetParams,
 		Services:          0,
 		TrickleInterval:   time.Second * 10,
-=======
-		NewestBlock: func() (*wire.ShaHash, int32, error) {
-			return nil, 0, errors.New("newest block not found")
-		},
-		UserAgentName:    "peer",
-		UserAgentVersion: "1.0",
-		ChainParams:      &chaincfg.MainNetParams,
-		Services:         0,
->>>>>>> ad87469e
 	}
 
 	r, w := io.Pipe()
@@ -679,13 +635,8 @@
 	}
 
 	// Test trying to connect twice.
-<<<<<<< HEAD
 	p.AssociateConnection(c)
 	p.AssociateConnection(c)
-=======
-	p.Connect(c)
-	p.Connect(c)
->>>>>>> ad87469e
 
 	disconnected := make(chan struct{})
 	go func() {
@@ -738,11 +689,7 @@
 		t.Errorf("NewOutboundPeer: unexpected err - %v\n", err)
 		return
 	}
-<<<<<<< HEAD
 	p1.AssociateConnection(c1)
-=======
-	p1.Connect(c1)
->>>>>>> ad87469e
 
 	// Test update latest block
 	latestBlockHash, err := chainhash.NewHashFromStr("1a63f9cdff1752e6375c8c76e543a71d239e1a2e5c6db1aa679")
@@ -772,12 +719,7 @@
 		t.Errorf("NewOutboundPeer: unexpected err - %v\n", err)
 		return
 	}
-<<<<<<< HEAD
 	p2.AssociateConnection(c2)
-=======
-	p2.Connect(c2)
->>>>>>> ad87469e
-
 	// Test PushXXX
 	var addrs []*wire.NetAddress
 	for i := 0; i < 5; i++ {
