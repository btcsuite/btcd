// Copyright (c) 2015-2018 The btcsuite developers
// Copyright (c) 2016-2018 The Decred developers
// Use of this source code is governed by an ISC
// license that can be found in the LICENSE file.

package peer_test

import (
	"fmt"
	"net"
	"time"

	"github.com/btcsuite/btcd/chaincfg"
	"github.com/btcsuite/btcd/peer"
	"github.com/btcsuite/btcd/wire"
)

// mockRemotePeer creates a basic inbound peer listening on the simnet port for
// use with Example_peerConnection.  It does not return until the listner is
// active.
func mockRemotePeer() error {
	// Configure peer to act as a simnet node that offers no services.
	peerCfg := &peer.Config{
		UserAgentName:    "peer",  // User agent name to advertise.
		UserAgentVersion: "1.0.0", // User agent version to advertise.
		ChainParams:      &chaincfg.SimNetParams,
		TrickleInterval:  time.Second * 10,
	}

	// Accept connections on the simnet port.
	listener, err := net.Listen("tcp", "127.0.0.1:18555")
	if err != nil {
		return err
	}
	go func() {
		conn, err := listener.Accept()
		if err != nil {
			fmt.Printf("Accept: error %v\n", err)
			return
		}

		// Create and start the inbound peer.
		p := peer.NewInboundPeer(peerCfg)
<<<<<<< HEAD
		p.AssociateConnection(conn)
=======
		p.Connect(conn)
>>>>>>> ad87469e
	}()

	return nil
}

// This example demonstrates the basic process for initializing and creating an
// outbound peer.  Peers negotiate by exchanging version and verack messages.
// For demonstration, a simple handler for version message is attached to the
// peer.
func Example_newOutboundPeer() {
	// Ordinarily this will not be needed since the outbound peer will be
	// connecting to a remote peer, however, since this example is executed
	// and tested, a mock remote peer is needed to listen for the outbound
	// peer.
	if err := mockRemotePeer(); err != nil {
		fmt.Printf("mockRemotePeer: unexpected error %v\n", err)
		return
	}

	// Create an outbound peer that is configured to act as a simnet node
	// that offers no services and has listeners for the version and verack
	// messages.  The verack listener is used here to signal the code below
	// when the handshake has been finished by signalling a channel.
	verack := make(chan struct{})
	peerCfg := &peer.Config{
		UserAgentName:    "peer",  // User agent name to advertise.
		UserAgentVersion: "1.0.0", // User agent version to advertise.
		ChainParams:      &chaincfg.SimNetParams,
		Services:         0,
		TrickleInterval:  time.Second * 10,
		Listeners: peer.MessageListeners{
			OnVersion: func(p *peer.Peer, msg *wire.MsgVersion) *wire.MsgReject {
				fmt.Println("outbound: received version")
				return nil
			},
			OnVerAck: func(p *peer.Peer, msg *wire.MsgVerAck) {
				verack <- struct{}{}
			},
		},
	}
	p, err := peer.NewOutboundPeer(peerCfg, "127.0.0.1:18555")
	if err != nil {
		fmt.Printf("NewOutboundPeer: error %v\n", err)
		return
	}

	// Establish the connection to the peer address and mark it connected.
	conn, err := net.Dial("tcp", p.Addr())
	if err != nil {
		fmt.Printf("net.Dial: error %v\n", err)
		return
	}
<<<<<<< HEAD
	p.AssociateConnection(conn)
=======
	p.Connect(conn)
>>>>>>> ad87469e

	// Wait for the verack message or timeout in case of failure.
	select {
	case <-verack:
	case <-time.After(time.Second * 1):
		fmt.Printf("Example_peerConnection: verack timeout")
	}

	// Disconnect the peer.
	p.Disconnect()
	p.WaitForDisconnect()

	// Output:
	// outbound: received version
}<|MERGE_RESOLUTION|>--- conflicted
+++ resolved
@@ -41,11 +41,7 @@
 
 		// Create and start the inbound peer.
 		p := peer.NewInboundPeer(peerCfg)
-<<<<<<< HEAD
 		p.AssociateConnection(conn)
-=======
-		p.Connect(conn)
->>>>>>> ad87469e
 	}()
 
 	return nil
@@ -98,11 +94,7 @@
 		fmt.Printf("net.Dial: error %v\n", err)
 		return
 	}
-<<<<<<< HEAD
 	p.AssociateConnection(conn)
-=======
-	p.Connect(conn)
->>>>>>> ad87469e
 
 	// Wait for the verack message or timeout in case of failure.
 	select {
@@ -112,7 +104,6 @@
 	}
 
 	// Disconnect the peer.
-	p.Disconnect()
 	p.WaitForDisconnect()
 
 	// Output:
