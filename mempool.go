// Copyright (c) 2013-2014 The btcsuite developers
// Use of this source code is governed by an ISC
// license that can be found in the LICENSE file.

package main

import (
	"container/list"
	"crypto/rand"
	"fmt"
	"math"
	"math/big"
	"sync"
	"time"

	"github.com/btcsuite/btcd/blockchain"
	"github.com/btcsuite/btcd/database"
	"github.com/btcsuite/btcd/txscript"
	"github.com/btcsuite/btcd/wire"
	"github.com/btcsuite/btcutil"
)

const (
	// mempoolHeight is the height used for the "block" height field of the
	// contextual transaction information provided in a transaction store.
	mempoolHeight = 0x7fffffff

	// maxOrphanTransactions is the maximum number of orphan transactions
	// that can be queued.
	maxOrphanTransactions = 1000

	// maxOrphanTxSize is the maximum size allowed for orphan transactions.
	// This helps prevent memory exhaustion attacks from sending a lot of
	// of big orphans.
	maxOrphanTxSize = 5000

	// maxSigOpsPerTx is the maximum number of signature operations
	// in a single transaction we will relay or mine.  It is a fraction
	// of the max signature operations for a block.
	maxSigOpsPerTx = blockchain.MaxSigOpsPerBlock / 5

	// maxStandardTxSize is the maximum size allowed for transactions that
	// are considered standard and will therefore be relayed and considered
	// for mining.
	maxStandardTxSize = 100000

	// maxStandardSigScriptSize is the maximum size allowed for a
	// transaction input signature script to be considered standard.  This
	// value allows for a 15-of-15 CHECKMULTISIG pay-to-script-hash with
	// compressed keys.
	//
	// The form of the overall script is: OP_0 <15 signatures> OP_PUSHDATA2
	// <2 bytes len> [OP_15 <15 pubkeys> OP_15 OP_CHECKMULTISIG]
	//
	// For the p2sh script portion, each of the 15 compressed pubkeys are
	// 33 bytes (plus one for the OP_DATA_33 opcode), and the thus it totals
	// to (15*34)+3 = 513 bytes.  Next, each of the 15 signatures is a max
	// of 73 bytes (plus one for the OP_DATA_73 opcode).  Also, there is one
	// extra byte for the initial extra OP_0 push and 3 bytes for the
	// OP_PUSHDATA2 needed to specify the 513 bytes for the script push.
	// That brings the total to 1+(15*74)+3+513 = 1627.  This value also
	// adds a few extra bytes to provide a little buffer.
	// (1 + 15*74 + 3) + (15*34 + 3) + 23 = 1650
	maxStandardSigScriptSize = 1650

	// defaultMinRelayTxFee is the minimum fee in satoshi that is required
	// for a transaction to be treated as free for relay and mining
	// purposes.  It is also used to help determine if a transaction is
	// considered dust and as a base for calculating minimum required fees
	// for larger transactions.  This value is in Satoshi/1000 bytes.
	defaultMinRelayTxFee = btcutil.Amount(1000)
)

// TxDesc is a descriptor containing a transaction in the mempool and the
// metadata we store about it.
type TxDesc struct {
	Tx               *btcutil.Tx // Transaction.
	Added            time.Time   // Time when added to pool.
	Height           int32       // Blockheight when added to pool.
	Fee              int64       // Transaction fees.
	startingPriority float64     // Priority when added to the pool.
}

// txMemPool is used as a source of transactions that need to be mined into
// blocks and relayed to other peers.  It is safe for concurrent access from
// multiple peers.
type txMemPool struct {
	sync.RWMutex
	server        *server
	pool          map[wire.ShaHash]*TxDesc
	orphans       map[wire.ShaHash]*btcutil.Tx
	orphansByPrev map[wire.ShaHash]*list.List
	addrindex     map[string]map[wire.ShaHash]struct{} // maps address to txs
	outpoints     map[wire.OutPoint]*btcutil.Tx
	lastUpdated   time.Time // last time pool was updated
	pennyTotal    float64   // exponentially decaying total for penny spends.
	lastPennyUnix int64     // unix time of last ``penny spend''
}

// checkTransactionStandard performs a series of checks on a transaction to
// ensure it is a "standard" transaction.  A standard transaction is one that
// conforms to several additional limiting cases over what is considered a
// "sane" transaction such as having a version in the supported range, being
// finalized, conforming to more stringent size constraints, having scripts
// of recognized forms, and not containing "dust" outputs (those that are
// so small it costs more to process them than they are worth).
func (mp *txMemPool) checkTransactionStandard(tx *btcutil.Tx, height int32) error {
	msgTx := tx.MsgTx()

	// The transaction must be a currently supported version.
	if msgTx.Version > wire.TxVersion || msgTx.Version < 1 {
		str := fmt.Sprintf("transaction version %d is not in the "+
			"valid range of %d-%d", msgTx.Version, 1,
			wire.TxVersion)
		return txRuleError(wire.RejectNonstandard, str)
	}

	// The transaction must be finalized to be standard and therefore
	// considered for inclusion in a block.
	adjustedTime := mp.server.timeSource.AdjustedTime()
	if !blockchain.IsFinalizedTransaction(tx, height, adjustedTime) {
		return txRuleError(wire.RejectNonstandard,
			"transaction is not finalized")
	}

	// Since extremely large transactions with a lot of inputs can cost
	// almost as much to process as the sender fees, limit the maximum
	// size of a transaction.  This also helps mitigate CPU exhaustion
	// attacks.
	serializedLen := msgTx.SerializeSize()
	if serializedLen > maxStandardTxSize {
		str := fmt.Sprintf("transaction size of %v is larger than max "+
			"allowed size of %v", serializedLen, maxStandardTxSize)
		return txRuleError(wire.RejectNonstandard, str)
	}

	for i, txIn := range msgTx.TxIn {
		// Each transaction input signature script must not exceed the
		// maximum size allowed for a standard transaction.  See
		// the comment on maxStandardSigScriptSize for more details.
		sigScriptLen := len(txIn.SignatureScript)
		if sigScriptLen > maxStandardSigScriptSize {
			str := fmt.Sprintf("transaction input %d: signature "+
				"script size of %d bytes is large than max "+
				"allowed size of %d bytes", i, sigScriptLen,
				maxStandardSigScriptSize)
			return txRuleError(wire.RejectNonstandard, str)
		}

		// Each transaction input signature script must only contain
		// opcodes which push data onto the stack.
		if !txscript.IsPushOnlyScript(txIn.SignatureScript) {
			str := fmt.Sprintf("transaction input %d: signature "+
				"script is not push only", i)
			return txRuleError(wire.RejectNonstandard, str)
		}
	}

	// None of the output public key scripts can be a non-standard script or
	// be "dust" (except when the script is a null data script).
	numNullDataOutputs := 0
	for i, txOut := range msgTx.TxOut {
		scriptClass := txscript.GetScriptClass(txOut.PkScript)
		err := checkPkScriptStandard(txOut.PkScript, scriptClass)
		if err != nil {
			// Attempt to extract a reject code from the error so
			// it can be retained.  When not possible, fall back to
			// a non standard error.
			rejectCode, found := extractRejectCode(err)
			if !found {
				rejectCode = wire.RejectNonstandard
			}
			str := fmt.Sprintf("transaction output %d: %v", i, err)
			return txRuleError(rejectCode, str)
		}

		// Accumulate the number of outputs which only carry data.  For
		// all other script types, ensure the output value is not
		// "dust".
		if scriptClass == txscript.NullDataTy {
			numNullDataOutputs++
		} else if isDust(txOut, cfg.minRelayTxFee) {
			str := fmt.Sprintf("transaction output %d: payment "+
				"of %d is dust", i, txOut.Value)
			return txRuleError(wire.RejectDust, str)
		}
	}

	// A standard transaction must not have more than one output script that
	// only carries data.
	if numNullDataOutputs > 1 {
		str := "more than one transaction output in a nulldata script"
		return txRuleError(wire.RejectNonstandard, str)
	}

	return nil
}

<<<<<<< HEAD
// checkInputsStandard performs a series of checks on a transaction's inputs
// to ensure they are "standard".  A standard transaction input is one that
// that consumes the expected number of elements from the stack and that number
// is the same as the output script pushes.  This help prevent resource
// exhaustion attacks by "creative" use of scripts that are super expensive to
// process like OP_DUP OP_CHECKSIG OP_DROP repeated a large number of times
// followed by a final OP_TRUE.
func checkInputsStandard(tx *btcutil.Tx, txStore blockchain.TxStore) error {
	// NOTE: The reference implementation also does a coinbase check here,
	// but coinbases have already been rejected prior to calling this
	// function so no need to recheck.

	for i, txIn := range tx.MsgTx().TxIn {
		// It is safe to elide existence and index checks here since
		// they have already been checked prior to calling this
		// function.
		prevOut := txIn.PreviousOutPoint
		originTx := txStore[prevOut.Hash].Tx.MsgTx()
		originPkScript := originTx.TxOut[prevOut.Index].PkScript

		// Calculate stats for the script pair.
		scriptInfo, err := txscript.CalcScriptInfo(txIn.SignatureScript,
			originPkScript, true)
		if err != nil {
			str := fmt.Sprintf("transaction input #%d script parse "+
				"failure: %v", i, err)
			return txRuleError(wire.RejectNonstandard, str)
		}

		// A negative value for expected inputs indicates the script is
		// non-standard in some way.
		if scriptInfo.ExpectedInputs < 0 {
			str := fmt.Sprintf("transaction input #%d expects %d "+
				"inputs", i, scriptInfo.ExpectedInputs)
			return txRuleError(wire.RejectNonstandard, str)
		}

		// The script pair is non-standard if the number of available
		// inputs does not match the number of expected inputs.
		if scriptInfo.NumInputs != scriptInfo.ExpectedInputs {
			str := fmt.Sprintf("transaction input #%d expects %d "+
				"inputs, but referenced output script provides "+
				"%d", i, scriptInfo.ExpectedInputs,
				scriptInfo.NumInputs)
			return txRuleError(wire.RejectNonstandard, str)
		}
	}

	return nil
}

// calcMinRequiredTxRelayFee returns the minimum transaction fee required for a
// transaction with the passed serialized size to be accepted into the memory
// pool and relayed.
func calcMinRequiredTxRelayFee(serializedSize int64) int64 {
	// Calculate the minimum fee for a transaction to be allowed into the
	// mempool and relayed by scaling the base fee (which is the minimum
	// free transaction relay fee). minTxRelayFee is in Satoshi/KB so
	// multiply by serializedSize (which is in KB) and divide by 1000 to get
	// minimum Satoshis.
	minFee := (serializedSize * minTxRelayFee) / 1000

	// Set the minimum fee to the maximum possible value if the calculated
	// fee is not in the valid range for monetary amounts.
	if minFee < 0 || minFee > btcutil.MaxSatoshi {
		minFee = btcutil.MaxSatoshi
	}

	return minFee
}

=======
>>>>>>> 7811770d
// removeOrphan is the internal function which implements the public
// RemoveOrphan.  See the comment for RemoveOrphan for more details.
//
// This function MUST be called with the mempool lock held (for writes).
func (mp *txMemPool) removeOrphan(txHash *wire.ShaHash) {
	// Nothing to do if passed tx is not an orphan.
	tx, exists := mp.orphans[*txHash]
	if !exists {
		return
	}

	// Remove the reference from the previous orphan index.
	for _, txIn := range tx.MsgTx().TxIn {
		originTxHash := txIn.PreviousOutPoint.Hash
		if orphans, exists := mp.orphansByPrev[originTxHash]; exists {
			for e := orphans.Front(); e != nil; e = e.Next() {
				if e.Value.(*btcutil.Tx) == tx {
					orphans.Remove(e)
					break
				}
			}

			// Remove the map entry altogether if there are no
			// longer any orphans which depend on it.
			if orphans.Len() == 0 {
				delete(mp.orphansByPrev, originTxHash)
			}
		}
	}

	// Remove the transaction from the orphan pool.
	delete(mp.orphans, *txHash)
}

// RemoveOrphan removes the passed orphan transaction from the orphan pool and
// previous orphan index.
//
// This function is safe for concurrent access.
func (mp *txMemPool) RemoveOrphan(txHash *wire.ShaHash) {
	mp.Lock()
	mp.removeOrphan(txHash)
	mp.Unlock()
}

// limitNumOrphans limits the number of orphan transactions by evicting a random
// orphan if adding a new one would cause it to overflow the max allowed.
//
// This function MUST be called with the mempool lock held (for writes).
func (mp *txMemPool) limitNumOrphans() error {
	if len(mp.orphans)+1 > cfg.MaxOrphanTxs && cfg.MaxOrphanTxs > 0 {
		// Generate a cryptographically random hash.
		randHashBytes := make([]byte, wire.HashSize)
		_, err := rand.Read(randHashBytes)
		if err != nil {
			return err
		}
		randHashNum := new(big.Int).SetBytes(randHashBytes)

		// Try to find the first entry that is greater than the random
		// hash.  Use the first entry (which is already pseudorandom due
		// to Go's range statement over maps) as a fallback if none of
		// the hashes in the orphan pool are larger than the random
		// hash.
		var foundHash *wire.ShaHash
		for txHash := range mp.orphans {
			if foundHash == nil {
				foundHash = &txHash
			}
			txHashNum := blockchain.ShaHashToBig(&txHash)
			if txHashNum.Cmp(randHashNum) > 0 {
				foundHash = &txHash
				break
			}
		}

		mp.removeOrphan(foundHash)
	}

	return nil
}

// addOrphan adds an orphan transaction to the orphan pool.
//
// This function MUST be called with the mempool lock held (for writes).
func (mp *txMemPool) addOrphan(tx *btcutil.Tx) {
	// Limit the number orphan transactions to prevent memory exhaustion.  A
	// random orphan is evicted to make room if needed.
	mp.limitNumOrphans()

	mp.orphans[*tx.Sha()] = tx
	for _, txIn := range tx.MsgTx().TxIn {
		originTxHash := txIn.PreviousOutPoint.Hash
		if mp.orphansByPrev[originTxHash] == nil {
			mp.orphansByPrev[originTxHash] = list.New()
		}
		mp.orphansByPrev[originTxHash].PushBack(tx)
	}

	txmpLog.Debugf("Stored orphan transaction %v (total: %d)", tx.Sha(),
		len(mp.orphans))
}

// maybeAddOrphan potentially adds an orphan to the orphan pool.
//
// This function MUST be called with the mempool lock held (for writes).
func (mp *txMemPool) maybeAddOrphan(tx *btcutil.Tx) error {
	// Ignore orphan transactions that are too large.  This helps avoid
	// a memory exhaustion attack based on sending a lot of really large
	// orphans.  In the case there is a valid transaction larger than this,
	// it will ultimtely be rebroadcast after the parent transactions
	// have been mined or otherwise received.
	//
	// Note that the number of orphan transactions in the orphan pool is
	// also limited, so this equates to a maximum memory used of
	// maxOrphanTxSize * cfg.MaxOrphanTxs (which is ~5MB using the default
	// values at the time this comment was written).
	serializedLen := tx.MsgTx().SerializeSize()
	if serializedLen > maxOrphanTxSize {
		str := fmt.Sprintf("orphan transaction size of %d bytes is "+
			"larger than max allowed size of %d bytes",
			serializedLen, maxOrphanTxSize)
		return txRuleError(wire.RejectNonstandard, str)
	}

	// Add the orphan if the none of the above disqualified it.
	mp.addOrphan(tx)

	return nil
}

// isTransactionInPool returns whether or not the passed transaction already
// exists in the main pool.
//
// This function MUST be called with the mempool lock held (for reads).
func (mp *txMemPool) isTransactionInPool(hash *wire.ShaHash) bool {
	if _, exists := mp.pool[*hash]; exists {
		return true
	}

	return false
}

// IsTransactionInPool returns whether or not the passed transaction already
// exists in the main pool.
//
// This function is safe for concurrent access.
func (mp *txMemPool) IsTransactionInPool(hash *wire.ShaHash) bool {
	// Protect concurrent access.
	mp.RLock()
	defer mp.RUnlock()

	return mp.isTransactionInPool(hash)
}

// isOrphanInPool returns whether or not the passed transaction already exists
// in the orphan pool.
//
// This function MUST be called with the mempool lock held (for reads).
func (mp *txMemPool) isOrphanInPool(hash *wire.ShaHash) bool {
	if _, exists := mp.orphans[*hash]; exists {
		return true
	}

	return false
}

// IsOrphanInPool returns whether or not the passed transaction already exists
// in the orphan pool.
//
// This function is safe for concurrent access.
func (mp *txMemPool) IsOrphanInPool(hash *wire.ShaHash) bool {
	// Protect concurrent access.
	mp.RLock()
	defer mp.RUnlock()

	return mp.isOrphanInPool(hash)
}

// haveTransaction returns whether or not the passed transaction already exists
// in the main pool or in the orphan pool.
//
// This function MUST be called with the mempool lock held (for reads).
func (mp *txMemPool) haveTransaction(hash *wire.ShaHash) bool {
	return mp.isTransactionInPool(hash) || mp.isOrphanInPool(hash)
}

// HaveTransaction returns whether or not the passed transaction already exists
// in the main pool or in the orphan pool.
//
// This function is safe for concurrent access.
func (mp *txMemPool) HaveTransaction(hash *wire.ShaHash) bool {
	// Protect concurrent access.
	mp.RLock()
	defer mp.RUnlock()

	return mp.haveTransaction(hash)
}

// removeTransaction is the internal function which implements the public
// RemoveTransaction.  See the comment for RemoveTransaction for more details.
//
// This function MUST be called with the mempool lock held (for writes).
func (mp *txMemPool) removeTransaction(tx *btcutil.Tx) {
	// Remove any transactions which rely on this one.
	txHash := tx.Sha()
	for i := uint32(0); i < uint32(len(tx.MsgTx().TxOut)); i++ {
		outpoint := wire.NewOutPoint(txHash, i)
		if txRedeemer, exists := mp.outpoints[*outpoint]; exists {
			mp.removeTransaction(txRedeemer)
		}
	}

	// Remove the transaction and mark the referenced outpoints as unspent
	// by the pool.
	if txDesc, exists := mp.pool[*txHash]; exists {
		if cfg.AddrIndex {
			mp.removeTransactionFromAddrIndex(tx)
		}

		for _, txIn := range txDesc.Tx.MsgTx().TxIn {
			delete(mp.outpoints, txIn.PreviousOutPoint)
		}
		delete(mp.pool, *txHash)
		mp.lastUpdated = time.Now()
	}

}

// removeTransactionFromAddrIndex removes the passed transaction from our
// address based index.
//
// This function MUST be called with the mempool lock held (for writes).
func (mp *txMemPool) removeTransactionFromAddrIndex(tx *btcutil.Tx) error {
	previousOutputScripts, err := mp.fetchReferencedOutputScripts(tx)
	if err != nil {
		txmpLog.Errorf("Unable to obtain referenced output scripts for "+
			"the passed tx (addrindex): %v", err)
		return err
	}

	for _, pkScript := range previousOutputScripts {
		mp.removeScriptFromAddrIndex(pkScript, tx)
	}

	for _, txOut := range tx.MsgTx().TxOut {
		mp.removeScriptFromAddrIndex(txOut.PkScript, tx)
	}

	return nil
}

// removeScriptFromAddrIndex dissociates the address encoded by the
// passed pkScript from the passed tx in our address based tx index.
//
// This function MUST be called with the mempool lock held (for writes).
func (mp *txMemPool) removeScriptFromAddrIndex(pkScript []byte, tx *btcutil.Tx) error {
	_, addresses, _, err := txscript.ExtractPkScriptAddrs(pkScript,
		activeNetParams.Params)
	if err != nil {
		txmpLog.Errorf("Unable to extract encoded addresses from script "+
			"for addrindex (addrindex): %v", err)
		return err
	}
	for _, addr := range addresses {
		delete(mp.addrindex[addr.EncodeAddress()], *tx.Sha())
	}

	return nil
}

// RemoveTransaction removes the passed transaction and any transactions which
// depend on it from the memory pool.
//
// This function is safe for concurrent access.
func (mp *txMemPool) RemoveTransaction(tx *btcutil.Tx) {
	// Protect concurrent access.
	mp.Lock()
	defer mp.Unlock()

	mp.removeTransaction(tx)
}

// RemoveDoubleSpends removes all transactions which spend outputs spent by the
// passed transaction from the memory pool.  Removing those transactions then
// leads to removing all transactions which rely on them, recursively.  This is
// necessary when a block is connected to the main chain because the block may
// contain transactions which were previously unknown to the memory pool
//
// This function is safe for concurrent access.
func (mp *txMemPool) RemoveDoubleSpends(tx *btcutil.Tx) {
	// Protect concurrent access.
	mp.Lock()
	defer mp.Unlock()

	for _, txIn := range tx.MsgTx().TxIn {
		if txRedeemer, ok := mp.outpoints[txIn.PreviousOutPoint]; ok {
			if !txRedeemer.Sha().IsEqual(tx.Sha()) {
				mp.removeTransaction(txRedeemer)
			}
		}
	}
}

// addTransaction adds the passed transaction to the memory pool.  It should
// not be called directly as it doesn't perform any validation.  This is a
// helper for maybeAcceptTransaction.
//
// This function MUST be called with the mempool lock held (for writes).
func (mp *txMemPool) addTransaction(tx *btcutil.Tx, height int32, fee int64) {
	// Add the transaction to the pool and mark the referenced outpoints
	// as spent by the pool.
	mp.pool[*tx.Sha()] = &TxDesc{
		Tx:     tx,
		Added:  time.Now(),
		Height: height,
		Fee:    fee,
	}
	for _, txIn := range tx.MsgTx().TxIn {
		mp.outpoints[txIn.PreviousOutPoint] = tx
	}
	mp.lastUpdated = time.Now()

	if cfg.AddrIndex {
		mp.addTransactionToAddrIndex(tx)
	}
}

// addTransactionToAddrIndex adds all addresses related to the transaction to
// our in-memory address index. Note that this address is only populated when
// we're running with the optional address index activated.
//
// This function MUST be called with the mempool lock held (for writes).
func (mp *txMemPool) addTransactionToAddrIndex(tx *btcutil.Tx) error {
	previousOutScripts, err := mp.fetchReferencedOutputScripts(tx)
	if err != nil {
		txmpLog.Errorf("Unable to obtain referenced output scripts for "+
			"the passed tx (addrindex): %v", err)
		return err
	}
	// Index addresses of all referenced previous output tx's.
	for _, pkScript := range previousOutScripts {
		mp.indexScriptAddressToTx(pkScript, tx)
	}

	// Index addresses of all created outputs.
	for _, txOut := range tx.MsgTx().TxOut {
		mp.indexScriptAddressToTx(txOut.PkScript, tx)
	}

	return nil
}

// fetchReferencedOutputScripts looks up and returns all the scriptPubKeys
// referenced by inputs of the passed transaction.
//
// This function MUST be called with the mempool lock held (for reads).
func (mp *txMemPool) fetchReferencedOutputScripts(tx *btcutil.Tx) ([][]byte, error) {
	txStore, err := mp.fetchInputTransactions(tx, false)
	if err != nil || len(txStore) == 0 {
		return nil, err
	}

	previousOutScripts := make([][]byte, 0, len(tx.MsgTx().TxIn))
	for _, txIn := range tx.MsgTx().TxIn {
		outPoint := txIn.PreviousOutPoint
		if txStore[outPoint.Hash].Err == nil {
			referencedOutPoint := txStore[outPoint.Hash].Tx.MsgTx().TxOut[outPoint.Index]
			previousOutScripts = append(previousOutScripts, referencedOutPoint.PkScript)
		}
	}
	return previousOutScripts, nil
}

// indexScriptByAddress alters our address index by indexing the payment address
// encoded by the passed scriptPubKey to the passed transaction.
//
// This function MUST be called with the mempool lock held (for writes).
func (mp *txMemPool) indexScriptAddressToTx(pkScript []byte, tx *btcutil.Tx) error {
	_, addresses, _, err := txscript.ExtractPkScriptAddrs(pkScript,
		activeNetParams.Params)
	if err != nil {
		txmpLog.Errorf("Unable to extract encoded addresses from script "+
			"for addrindex: %v", err)
		return err
	}

	for _, addr := range addresses {
		if mp.addrindex[addr.EncodeAddress()] == nil {
			mp.addrindex[addr.EncodeAddress()] = make(map[wire.ShaHash]struct{})
		}
		mp.addrindex[addr.EncodeAddress()][*tx.Sha()] = struct{}{}
	}

	return nil
}

// StartingPriority calculates the priority of this tx descriptor's underlying
// transaction relative to when it was first added to the mempool.  The result
// is lazily computed and then cached for subsequent function calls.
func (txD *TxDesc) StartingPriority(txStore blockchain.TxStore) float64 {
	// Return our cached result.
	if txD.startingPriority != float64(0) {
		return txD.startingPriority
	}

	// Compute our starting priority caching the result.
	inputAge := calcInputValueAge(txD, txStore, txD.Height)
	txD.startingPriority = calcPriority(txD.Tx, inputAge)

	return txD.startingPriority
}

// CurrentPriority calculates the current priority of this tx descriptor's
// underlying transaction relative to the next block height.
func (txD *TxDesc) CurrentPriority(txStore blockchain.TxStore, nextBlockHeight int32) float64 {
	inputAge := calcInputValueAge(txD, txStore, nextBlockHeight)
	return calcPriority(txD.Tx, inputAge)
}

// checkPoolDoubleSpend checks whether or not the passed transaction is
// attempting to spend coins already spent by other transactions in the pool.
// Note it does not check for double spends against transactions already in the
// main chain.
//
// This function MUST be called with the mempool lock held (for reads).
func (mp *txMemPool) checkPoolDoubleSpend(tx *btcutil.Tx) error {
	for _, txIn := range tx.MsgTx().TxIn {
		if txR, exists := mp.outpoints[txIn.PreviousOutPoint]; exists {
			str := fmt.Sprintf("output %v already spent by "+
				"transaction %v in the memory pool",
				txIn.PreviousOutPoint, txR.Sha())
			return txRuleError(wire.RejectDuplicate, str)
		}
	}

	return nil
}

// fetchInputTransactions fetches the input transactions referenced by the
// passed transaction.  First, it fetches from the main chain, then it tries to
// fetch any missing inputs from the transaction pool.
//
// This function MUST be called with the mempool lock held (for reads).
func (mp *txMemPool) fetchInputTransactions(tx *btcutil.Tx, includeSpent bool) (blockchain.TxStore, error) {
	txStore, err := mp.server.blockManager.blockChain.FetchTransactionStore(tx, includeSpent)
	if err != nil {
		return nil, err
	}

	// Attempt to populate any missing inputs from the transaction pool.
	for _, txD := range txStore {
		if txD.Err == database.ErrTxShaMissing || txD.Tx == nil {
			if poolTxDesc, exists := mp.pool[*txD.Hash]; exists {
				poolTx := poolTxDesc.Tx
				txD.Tx = poolTx
				txD.BlockHeight = mempoolHeight
				txD.Spent = make([]bool, len(poolTx.MsgTx().TxOut))
				txD.Err = nil
			}
		}
	}

	return txStore, nil
}

// FetchTransaction returns the requested transaction from the transaction pool.
// This only fetches from the main transaction pool and does not include
// orphans.
//
// This function is safe for concurrent access.
func (mp *txMemPool) FetchTransaction(txHash *wire.ShaHash) (*btcutil.Tx, error) {
	// Protect concurrent access.
	mp.RLock()
	defer mp.RUnlock()

	if txDesc, exists := mp.pool[*txHash]; exists {
		return txDesc.Tx, nil
	}

	return nil, fmt.Errorf("transaction is not in the pool")
}

// FilterTransactionsByAddress returns all transactions currently in the
// mempool that either create an output to the passed address or spend a
// previously created ouput to the address.
func (mp *txMemPool) FilterTransactionsByAddress(addr btcutil.Address) ([]*btcutil.Tx, error) {
	// Protect concurrent access.
	mp.RLock()
	defer mp.RUnlock()

	if txs, exists := mp.addrindex[addr.EncodeAddress()]; exists {
		addressTxs := make([]*btcutil.Tx, 0, len(txs))
		for txHash := range txs {
			if tx, exists := mp.pool[txHash]; exists {
				addressTxs = append(addressTxs, tx.Tx)
			}
		}
		return addressTxs, nil
	}

	return nil, fmt.Errorf("address does not have any transactions in the pool")
}

// maybeAcceptTransaction is the internal function which implements the public
// MaybeAcceptTransaction.  See the comment for MaybeAcceptTransaction for
// more details.
//
// This function MUST be called with the mempool lock held (for writes).
func (mp *txMemPool) maybeAcceptTransaction(tx *btcutil.Tx, isNew, rateLimit bool) ([]*wire.ShaHash, error) {
	txHash := tx.Sha()

	// Don't accept the transaction if it already exists in the pool.  This
	// applies to orphan transactions as well.  This check is intended to
	// be a quick check to weed out duplicates.
	if mp.haveTransaction(txHash) {
		str := fmt.Sprintf("already have transaction %v", txHash)
		return nil, txRuleError(wire.RejectDuplicate, str)
	}

	// Perform preliminary sanity checks on the transaction.  This makes
	// use of btcchain which contains the invariant rules for what
	// transactions are allowed into blocks.
	err := blockchain.CheckTransactionSanity(tx)
	if err != nil {
		if cerr, ok := err.(blockchain.RuleError); ok {
			return nil, chainRuleError(cerr)
		}
		return nil, err
	}

	// A standalone transaction must not be a coinbase transaction.
	if blockchain.IsCoinBase(tx) {
		str := fmt.Sprintf("transaction %v is an individual coinbase",
			txHash)
		return nil, txRuleError(wire.RejectInvalid, str)
	}

	// Don't accept transactions with a lock time after the maximum int32
	// value for now.  This is an artifact of older bitcoind clients which
	// treated this field as an int32 and would treat anything larger
	// incorrectly (as negative).
	if tx.MsgTx().LockTime > math.MaxInt32 {
		str := fmt.Sprintf("transaction %v has a lock time after "+
			"2038 which is not accepted yet", txHash)
		return nil, txRuleError(wire.RejectNonstandard, str)
	}

	// Get the current height of the main chain.  A standalone transaction
	// will be mined into the next block at best, so it's height is at least
	// one more than the current height.
	_, curHeight, err := mp.server.db.NewestSha()
	if err != nil {
		// This is an unexpected error so don't turn it into a rule
		// error.
		return nil, err
	}
	nextBlockHeight := curHeight + 1

	// Don't allow non-standard transactions if the network parameters
	// forbid their relaying.
	if !activeNetParams.RelayNonStdTxs {
		err := mp.checkTransactionStandard(tx, nextBlockHeight)
		if err != nil {
			// Attempt to extract a reject code from the error so
			// it can be retained.  When not possible, fall back to
			// a non standard error.
			rejectCode, found := extractRejectCode(err)
			if !found {
				rejectCode = wire.RejectNonstandard
			}
			str := fmt.Sprintf("transaction %v is not standard: %v",
				txHash, err)
			return nil, txRuleError(rejectCode, str)
		}
	}

	// The transaction may not use any of the same outputs as other
	// transactions already in the pool as that would ultimately result in a
	// double spend.  This check is intended to be quick and therefore only
	// detects double spends within the transaction pool itself.  The
	// transaction could still be double spending coins from the main chain
	// at this point.  There is a more in-depth check that happens later
	// after fetching the referenced transaction inputs from the main chain
	// which examines the actual spend data and prevents double spends.
	err = mp.checkPoolDoubleSpend(tx)
	if err != nil {
		return nil, err
	}

	// Fetch all of the transactions referenced by the inputs to this
	// transaction.  This function also attempts to fetch the transaction
	// itself to be used for detecting a duplicate transaction without
	// needing to do a separate lookup.
	txStore, err := mp.fetchInputTransactions(tx, false)
	if err != nil {
		if cerr, ok := err.(blockchain.RuleError); ok {
			return nil, chainRuleError(cerr)
		}
		return nil, err
	}

	// Don't allow the transaction if it exists in the main chain and is not
	// not already fully spent.
	if txD, exists := txStore[*txHash]; exists && txD.Err == nil {
		for _, isOutputSpent := range txD.Spent {
			if !isOutputSpent {
				return nil, txRuleError(wire.RejectDuplicate,
					"transaction already exists")
			}
		}
	}
	delete(txStore, *txHash)

	// Transaction is an orphan if any of the referenced input transactions
	// don't exist.  Adding orphans to the orphan pool is not handled by
	// this function, and the caller should use maybeAddOrphan if this
	// behavior is desired.
	var missingParents []*wire.ShaHash
	for _, txD := range txStore {
		if txD.Err == database.ErrTxShaMissing {
			missingParents = append(missingParents, txD.Hash)
		}
	}
	if len(missingParents) != 0 {
		return missingParents, nil
	}

	// Perform several checks on the transaction inputs using the invariant
	// rules in btcchain for what transactions are allowed into blocks.
	// Also returns the fees associated with the transaction which will be
	// used later.
	txFee, err := blockchain.CheckTransactionInputs(tx, nextBlockHeight, txStore)
	if err != nil {
		if cerr, ok := err.(blockchain.RuleError); ok {
			return nil, chainRuleError(cerr)
		}
		return nil, err
	}

	// Don't allow transactions with non-standard inputs if the network
	// parameters forbid their relaying.
	if !activeNetParams.RelayNonStdTxs {
		err := checkInputsStandard(tx, txStore)
		if err != nil {
			// Attempt to extract a reject code from the error so
			// it can be retained.  When not possible, fall back to
			// a non standard error.
			rejectCode, found := extractRejectCode(err)
			if !found {
				rejectCode = wire.RejectNonstandard
			}
			str := fmt.Sprintf("transaction %v has a non-standard "+
				"input: %v", txHash, err)
			return nil, txRuleError(rejectCode, str)
		}
	}

	// NOTE: if you modify this code to accept non-standard transactions,
	// you should add code here to check that the transaction does a
	// reasonable number of ECDSA signature verifications.

	// Don't allow transactions with an excessive number of signature
	// operations which would result in making it impossible to mine.  Since
	// the coinbase address itself can contain signature operations, the
	// maximum allowed signature operations per transaction is less than
	// the maximum allowed signature operations per block.
	numSigOps, err := blockchain.CountP2SHSigOps(tx, false, txStore)
	if err != nil {
		if cerr, ok := err.(blockchain.RuleError); ok {
			return nil, chainRuleError(cerr)
		}
		return nil, err
	}
	numSigOps += blockchain.CountSigOps(tx)
	if numSigOps > maxSigOpsPerTx {
		str := fmt.Sprintf("transaction %v has too many sigops: %d > %d",
			txHash, numSigOps, maxSigOpsPerTx)
		return nil, txRuleError(wire.RejectNonstandard, str)
	}

	// Don't allow transactions with fees too low to get into a mined block.
	//
	// Most miners allow a free transaction area in blocks they mine to go
	// alongside the area used for high-priority transactions as well as
	// transactions with fees.  A transaction size of up to 1000 bytes is
	// considered safe to go into this section.  Further, the minimum fee
	// calculated below on its own would encourage several small
	// transactions to avoid fees rather than one single larger transaction
	// which is more desirable.  Therefore, as long as the size of the
	// transaction does not exceeed 1000 less than the reserved space for
	// high-priority transactions, don't require a fee for it.
	serializedSize := int64(tx.MsgTx().SerializeSize())
	minFee := calcMinRequiredTxRelayFee(serializedSize, cfg.minRelayTxFee)
	if serializedSize >= (defaultBlockPrioritySize-1000) && txFee < minFee {
		str := fmt.Sprintf("transaction %v has %d fees which is under "+
			"the required amount of %d", txHash, txFee,
			minFee)
		return nil, txRuleError(wire.RejectInsufficientFee, str)
	}

	// Require that free transactions have sufficient priority to be mined
	// in the next block.  Transactions which are being added back to the
	// memory pool from blocks that have been disconnected during a reorg
	// are exempted.
	if isNew && !cfg.NoRelayPriority && txFee < minFee {
		txD := &TxDesc{
			Tx:     tx,
			Added:  time.Now(),
			Height: curHeight,
			Fee:    txFee,
		}
		currentPriority := txD.CurrentPriority(txStore, nextBlockHeight)
		if currentPriority <= minHighPriority {
			str := fmt.Sprintf("transaction %v has insufficient "+
				"priority (%g <= %g)", txHash,
				currentPriority, minHighPriority)
			return nil, txRuleError(wire.RejectInsufficientFee, str)
		}
	}

	// Free-to-relay transactions are rate limited here to prevent
	// penny-flooding with tiny transactions as a form of attack.
	if rateLimit && txFee < minFee {
		nowUnix := time.Now().Unix()
		// we decay passed data with an exponentially decaying ~10
		// minutes window - matches bitcoind handling.
		mp.pennyTotal *= math.Pow(1.0-1.0/600.0,
			float64(nowUnix-mp.lastPennyUnix))
		mp.lastPennyUnix = nowUnix

		// Are we still over the limit?
		if mp.pennyTotal >= cfg.FreeTxRelayLimit*10*1000 {
			str := fmt.Sprintf("transaction %v has been rejected "+
				"by the rate limiter due to low fees", txHash)
			return nil, txRuleError(wire.RejectInsufficientFee, str)
		}
		oldTotal := mp.pennyTotal

		mp.pennyTotal += float64(serializedSize)
		txmpLog.Tracef("rate limit: curTotal %v, nextTotal: %v, "+
			"limit %v", oldTotal, mp.pennyTotal,
			cfg.FreeTxRelayLimit*10*1000)
	}

	// Verify crypto signatures for each input and reject the transaction if
	// any don't verify.
	err = blockchain.ValidateTransactionScripts(tx, txStore,
		txscript.StandardVerifyFlags, mp.server.sigCache)
	if err != nil {
		if cerr, ok := err.(blockchain.RuleError); ok {
			return nil, chainRuleError(cerr)
		}
		return nil, err
	}

	// Add to transaction pool.
	mp.addTransaction(tx, curHeight, txFee)

	txmpLog.Debugf("Accepted transaction %v (pool size: %v)", txHash,
		len(mp.pool))

	if mp.server.rpcServer != nil {
		// Notify websocket clients about mempool transactions.
		mp.server.rpcServer.ntfnMgr.NotifyMempoolTx(tx, isNew)

		// Potentially notify any getblocktemplate long poll clients
		// about stale block templates due to the new transaction.
		mp.server.rpcServer.gbtWorkState.NotifyMempoolTx(mp.lastUpdated)
	}

	return nil, nil
}

// MaybeAcceptTransaction is the main workhorse for handling insertion of new
// free-standing transactions into a memory pool.  It includes functionality
// such as rejecting duplicate transactions, ensuring transactions follow all
// rules, detecting orphan transactions, and insertion into the memory pool.
//
// If the transaction is an orphan (missing parent transactions), the
// transaction is NOT added to the orphan pool, but each unknown referenced
// parent is returned.  Use ProcessTransaction instead if new orphans should
// be added to the orphan pool.
//
// This function is safe for concurrent access.
func (mp *txMemPool) MaybeAcceptTransaction(tx *btcutil.Tx, isNew, rateLimit bool) ([]*wire.ShaHash, error) {
	// Protect concurrent access.
	mp.Lock()
	defer mp.Unlock()

	return mp.maybeAcceptTransaction(tx, isNew, rateLimit)
}

// processOrphans is the internal function which implements the public
// ProcessOrphans.  See the comment for ProcessOrphans for more details.
//
// This function MUST be called with the mempool lock held (for writes).
func (mp *txMemPool) processOrphans(hash *wire.ShaHash) error {
	// Start with processing at least the passed hash.
	processHashes := list.New()
	processHashes.PushBack(hash)
	for processHashes.Len() > 0 {
		// Pop the first hash to process.
		firstElement := processHashes.Remove(processHashes.Front())
		processHash := firstElement.(*wire.ShaHash)

		// Look up all orphans that are referenced by the transaction we
		// just accepted.  This will typically only be one, but it could
		// be multiple if the referenced transaction contains multiple
		// outputs.  Skip to the next item on the list of hashes to
		// process if there are none.
		orphans, exists := mp.orphansByPrev[*processHash]
		if !exists || orphans == nil {
			continue
		}

		var enext *list.Element
		for e := orphans.Front(); e != nil; e = enext {
			enext = e.Next()
			tx := e.Value.(*btcutil.Tx)

			// Remove the orphan from the orphan pool.  Current
			// behavior requires that all saved orphans with
			// a newly accepted parent are removed from the orphan
			// pool and potentially added to the memory pool, but
			// transactions which cannot be added to memory pool
			// (including due to still being orphans) are expunged
			// from the orphan pool.
			//
			// TODO(jrick): The above described behavior sounds
			// like a bug, and I think we should investigate
			// potentially moving orphans to the memory pool, but
			// leaving them in the orphan pool if not all parent
			// transactions are known yet.
			orphanHash := tx.Sha()
			mp.removeOrphan(orphanHash)

			// Potentially accept the transaction into the
			// transaction pool.
			missingParents, err := mp.maybeAcceptTransaction(tx,
				true, true)
			if err != nil {
				return err
			}

			if len(missingParents) == 0 {
				// Generate and relay the inventory vector for the
				// newly accepted transaction.
				iv := wire.NewInvVect(wire.InvTypeTx, tx.Sha())
				mp.server.RelayInventory(iv, tx)
			} else {
				// Transaction is still an orphan.
				// TODO(jrick): This removeOrphan call is
				// likely unnecessary as it was unconditionally
				// removed above and maybeAcceptTransaction won't
				// add it back.
				mp.removeOrphan(orphanHash)
			}

			// Add this transaction to the list of transactions to
			// process so any orphans that depend on this one are
			// handled too.
			//
			// TODO(jrick): In the case that this is still an orphan,
			// we know that any other transactions in the orphan
			// pool with this orphan as their parent are still
			// orphans as well, and should be removed.  While
			// recursively calling removeOrphan and
			// maybeAcceptTransaction on these transactions is not
			// wrong per se, it is overkill if all we care about is
			// recursively removing child transactions of this
			// orphan.
			processHashes.PushBack(orphanHash)
		}
	}

	return nil
}

// ProcessOrphans determines if there are any orphans which depend on the passed
// transaction hash (it is possible that they are no longer orphans) and
// potentially accepts them to the memory pool.  It repeats the process for the
// newly accepted transactions (to detect further orphans which may no longer be
// orphans) until there are no more.
//
// This function is safe for concurrent access.
func (mp *txMemPool) ProcessOrphans(hash *wire.ShaHash) error {
	mp.Lock()
	defer mp.Unlock()

	return mp.processOrphans(hash)
}

// ProcessTransaction is the main workhorse for handling insertion of new
// free-standing transactions into the memory pool.  It includes functionality
// such as rejecting duplicate transactions, ensuring transactions follow all
// rules, orphan transaction handling, and insertion into the memory pool.
//
// This function is safe for concurrent access.
func (mp *txMemPool) ProcessTransaction(tx *btcutil.Tx, allowOrphan, rateLimit bool) error {
	// Protect concurrent access.
	mp.Lock()
	defer mp.Unlock()

	txmpLog.Tracef("Processing transaction %v", tx.Sha())

	// Potentially accept the transaction to the memory pool.
	missingParents, err := mp.maybeAcceptTransaction(tx, true, rateLimit)
	if err != nil {
		return err
	}

	if len(missingParents) == 0 {
		// Generate the inventory vector and relay it.
		iv := wire.NewInvVect(wire.InvTypeTx, tx.Sha())
		mp.server.RelayInventory(iv, tx)

		// Accept any orphan transactions that depend on this
		// transaction (they may no longer be orphans if all inputs
		// are now available) and repeat for those accepted
		// transactions until there are no more.
		err := mp.processOrphans(tx.Sha())
		if err != nil {
			return err
		}
	} else {
		// The transaction is an orphan (has inputs missing).  Reject
		// it if the flag to allow orphans is not set.
		if !allowOrphan {
			// Only use the first missing parent transaction in
			// the error message.
			//
			// NOTE: RejectDuplicate is really not an accurate
			// reject code here, but it matches the reference
			// implementation and there isn't a better choice due
			// to the limited number of reject codes.  Missing
			// inputs is assumed to mean they are already spent
			// which is not really always the case.
			str := fmt.Sprintf("orphan transaction %v references "+
				"outputs of unknown or fully-spent "+
				"transaction %v", tx.Sha(), missingParents[0])
			return txRuleError(wire.RejectDuplicate, str)
		}

		// Potentially add the orphan transaction to the orphan pool.
		err := mp.maybeAddOrphan(tx)
		if err != nil {
			return err
		}
	}

	return nil
}

// Count returns the number of transactions in the main pool.  It does not
// include the orphan pool.
//
// This function is safe for concurrent access.
func (mp *txMemPool) Count() int {
	mp.RLock()
	defer mp.RUnlock()

	return len(mp.pool)
}

// TxShas returns a slice of hashes for all of the transactions in the memory
// pool.
//
// This function is safe for concurrent access.
func (mp *txMemPool) TxShas() []*wire.ShaHash {
	mp.RLock()
	defer mp.RUnlock()

	hashes := make([]*wire.ShaHash, len(mp.pool))
	i := 0
	for hash := range mp.pool {
		hashCopy := hash
		hashes[i] = &hashCopy
		i++
	}

	return hashes
}

// TxDescs returns a slice of descriptors for all the transactions in the pool.
// The descriptors are to be treated as read only.
//
// This function is safe for concurrent access.
func (mp *txMemPool) TxDescs() []*TxDesc {
	mp.RLock()
	defer mp.RUnlock()

	descs := make([]*TxDesc, len(mp.pool))
	i := 0
	for _, desc := range mp.pool {
		descs[i] = desc
		i++
	}

	return descs
}

// LastUpdated returns the last time a transaction was added to or removed from
// the main pool.  It does not include the orphan pool.
//
// This function is safe for concurrent access.
func (mp *txMemPool) LastUpdated() time.Time {
	mp.RLock()
	defer mp.RUnlock()

	return mp.lastUpdated
}

// newTxMemPool returns a new memory pool for validating and storing standalone
// transactions until they are mined into a block.
func newTxMemPool(server *server) *txMemPool {
	memPool := &txMemPool{
		server:        server,
		pool:          make(map[wire.ShaHash]*TxDesc),
		orphans:       make(map[wire.ShaHash]*btcutil.Tx),
		orphansByPrev: make(map[wire.ShaHash]*list.List),
		outpoints:     make(map[wire.OutPoint]*btcutil.Tx),
	}
	if cfg.AddrIndex {
		memPool.addrindex = make(map[string]map[wire.ShaHash]struct{})
	}
	return memPool
}<|MERGE_RESOLUTION|>--- conflicted
+++ resolved
@@ -196,7 +196,6 @@
 	return nil
 }
 
-<<<<<<< HEAD
 // checkInputsStandard performs a series of checks on a transaction's inputs
 // to ensure they are "standard".  A standard transaction input is one that
 // that consumes the expected number of elements from the stack and that number
@@ -268,8 +267,6 @@
 	return minFee
 }
 
-=======
->>>>>>> 7811770d
 // removeOrphan is the internal function which implements the public
 // RemoveOrphan.  See the comment for RemoveOrphan for more details.
 //
