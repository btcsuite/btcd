// Copyright (c) 2014-2016 The btcsuite developers
// Copyright (c) 2015-2016 The Decred developers
// Use of this source code is governed by an ISC
// license that can be found in the LICENSE file.

package bloom

import (
	"encoding/binary"
	"math"
	"sync"

	"github.com/decred/dcrd/chaincfg/chainhash"
	"github.com/decred/dcrd/txscript"
	"github.com/decred/dcrd/wire"
	"github.com/decred/dcrutil"
)

// ln2Squared is simply the square of the natural log of 2.
const ln2Squared = math.Ln2 * math.Ln2

// minUint32 is a convenience function to return the minimum value of the two
// passed uint32 values.
func minUint32(a, b uint32) uint32 {
	if a < b {
		return a
	}
	return b
}

// Filter defines a bloom filter that provides easy manipulation of raw
// filter data.
type Filter struct {
	mtx           sync.Mutex
	msgFilterLoad *wire.MsgFilterLoad
}

// NewFilter creates a new bloom filter instance, mainly to be used by SPV
// clients.  The tweak parameter is a random value added to the seed value.
// The false positive rate is the probability of a false positive where 1.0 is
// "match everything" and zero is unachievable.  Thus, providing any false
// positive rates less than 0 or greater than 1 will be adjusted to the valid
// range.
//
// For more information on what values to use for both elements and fprate,
// see https://en.wikipedia.org/wiki/Bloom_filter.
func NewFilter(elements, tweak uint32, fprate float64, flags wire.BloomUpdateType) *Filter {
	// Massage the false positive rate to sane values.
	if fprate > 1.0 {
		fprate = 1.0
	}
	if fprate < 1e-9 {
		fprate = 1e-9
	}

	// Calculate the size of the filter in bytes for the given number of
	// elements and false positive rate.
	//
	// Equivalent to m = -(n*ln(p) / ln(2)^2), where m is in bits.
	// Then clamp it to the maximum filter size and convert to bytes.
	dataLen := uint32(-1 * float64(elements) * math.Log(fprate) / ln2Squared)
	dataLen = minUint32(dataLen, wire.MaxFilterLoadFilterSize*8) / 8

	// Calculate the number of hash functions based on the size of the
	// filter calculated above and the number of elements.
	//
	// Equivalent to k = (m/n) * ln(2)
	// Then clamp it to the maximum allowed hash funcs.
	hashFuncs := uint32(float64(dataLen*8) / float64(elements) * math.Ln2)
	hashFuncs = minUint32(hashFuncs, wire.MaxFilterLoadHashFuncs)

	data := make([]byte, dataLen)
	msg := wire.NewMsgFilterLoad(data, hashFuncs, tweak, flags)

	return &Filter{
		msgFilterLoad: msg,
	}
}

// LoadFilter creates a new Filter instance with the given underlying
// wire.MsgFilterLoad.
func LoadFilter(filter *wire.MsgFilterLoad) *Filter {
	return &Filter{
		msgFilterLoad: filter,
	}
}

// IsLoaded returns true if a filter is loaded, otherwise false.
//
// This function is safe for concurrent access.
func (bf *Filter) IsLoaded() bool {
	bf.mtx.Lock()
	loaded := bf.msgFilterLoad != nil
	bf.mtx.Unlock()
	return loaded
}

// Reload loads a new filter replacing any existing filter.
//
// This function is safe for concurrent access.
func (bf *Filter) Reload(filter *wire.MsgFilterLoad) {
	bf.mtx.Lock()
	bf.msgFilterLoad = filter
	bf.mtx.Unlock()
}

// Unload unloads the bloom filter.
//
// This function is safe for concurrent access.
func (bf *Filter) Unload() {
	bf.mtx.Lock()
	bf.msgFilterLoad = nil
	bf.mtx.Unlock()
}

// hash returns the bit offset in the bloom filter which corresponds to the
// passed data for the given indepedent hash function number.
func (bf *Filter) hash(hashNum uint32, data []byte) uint32 {
	// bitcoind: 0xfba4c795 chosen as it guarantees a reasonable bit
	// difference between hashNum values.
	//
	// Note that << 3 is equivalent to multiplying by 8, but is faster.
	// Thus the returned hash is brought into range of the number of bits
	// the filter has and returned.
	mm := MurmurHash3(hashNum*0xfba4c795+bf.msgFilterLoad.Tweak, data)
	return mm % (uint32(len(bf.msgFilterLoad.Filter)) << 3)
}

// matches returns true if the bloom filter might contain the passed data and
// false if it definitely does not.
//
// This function MUST be called with the filter lock held.
func (bf *Filter) matches(data []byte) bool {
	if bf.msgFilterLoad == nil {
		return false
	}

	// The bloom filter does not contain the data if any of the bit offsets
	// which result from hashing the data using each independent hash
	// function are not set.  The shifts and masks below are a faster
	// equivalent of:
	//   arrayIndex := idx / 8     (idx >> 3)
	//   bitOffset := idx % 8      (idx & 7)
	///  if filter[arrayIndex] & 1<<bitOffset == 0 { ... }
	for i := uint32(0); i < bf.msgFilterLoad.HashFuncs; i++ {
		idx := bf.hash(i, data)
		if bf.msgFilterLoad.Filter[idx>>3]&(1<<(idx&7)) == 0 {
			return false
		}
	}
	return true
}

// Matches returns true if the bloom filter might contain the passed data and
// false if it definitely does not.
//
// This function is safe for concurrent access.
func (bf *Filter) Matches(data []byte) bool {
	bf.mtx.Lock()
	match := bf.matches(data)
	bf.mtx.Unlock()
	return match
}

// matchesOutPoint returns true if the bloom filter might contain the passed
// outpoint and false if it definitely does not.
//
// This function MUST be called with the filter lock held.
func (bf *Filter) matchesOutPoint(outpoint *wire.OutPoint) bool {
	// Serialize
<<<<<<< HEAD
	var buf [chainhash.HashSize + 4]byte
	copy(buf[:], outpoint.Hash.Bytes())
	binary.LittleEndian.PutUint32(buf[chainhash.HashSize:], outpoint.Index)
=======
	var buf [wire.HashSize + 4]byte
	copy(buf[:], outpoint.Hash[:])
	binary.LittleEndian.PutUint32(buf[wire.HashSize:], outpoint.Index)
>>>>>>> 2c26dd81

	return bf.matches(buf[:])
}

// MatchesOutPoint returns true if the bloom filter might contain the passed
// outpoint and false if it definitely does not.
//
// This function is safe for concurrent access.
func (bf *Filter) MatchesOutPoint(outpoint *wire.OutPoint) bool {
	bf.mtx.Lock()
	match := bf.matchesOutPoint(outpoint)
	bf.mtx.Unlock()
	return match
}

// add adds the passed byte slice to the bloom filter.
//
// This function MUST be called with the filter lock held.
func (bf *Filter) add(data []byte) {
	if bf.msgFilterLoad == nil {
		return
	}

	// Adding data to a bloom filter consists of setting all of the bit
	// offsets which result from hashing the data using each independent
	// hash function.  The shifts and masks below are a faster equivalent
	// of:
	//   arrayIndex := idx / 8    (idx >> 3)
	//   bitOffset := idx % 8     (idx & 7)
	///  filter[arrayIndex] |= 1<<bitOffset
	for i := uint32(0); i < bf.msgFilterLoad.HashFuncs; i++ {
		idx := bf.hash(i, data)
		bf.msgFilterLoad.Filter[idx>>3] |= (1 << (7 & idx))
	}
}

// Add adds the passed byte slice to the bloom filter.
//
// This function is safe for concurrent access.
func (bf *Filter) Add(data []byte) {
	bf.mtx.Lock()
	bf.add(data)
	bf.mtx.Unlock()
}

// AddShaHash adds the passed chainhash.Hash to the Filter.
//
// This function is safe for concurrent access.
<<<<<<< HEAD
func (bf *Filter) AddShaHash(sha *chainhash.Hash) {
=======
func (bf *Filter) AddShaHash(hash *wire.ShaHash) {
>>>>>>> 2c26dd81
	bf.mtx.Lock()
	bf.add(hash[:])
	bf.mtx.Unlock()
}

// addOutPoint adds the passed transaction outpoint to the bloom filter.
//
// This function MUST be called with the filter lock held.
func (bf *Filter) addOutPoint(outpoint *wire.OutPoint) {
	// Serialize
<<<<<<< HEAD
	var buf [chainhash.HashSize + 4]byte
	copy(buf[:], outpoint.Hash.Bytes())
	binary.LittleEndian.PutUint32(buf[chainhash.HashSize:], outpoint.Index)
=======
	var buf [wire.HashSize + 4]byte
	copy(buf[:], outpoint.Hash[:])
	binary.LittleEndian.PutUint32(buf[wire.HashSize:], outpoint.Index)
>>>>>>> 2c26dd81

	bf.add(buf[:])
}

// AddOutPoint adds the passed transaction outpoint to the bloom filter.
//
// This function is safe for concurrent access.
func (bf *Filter) AddOutPoint(outpoint *wire.OutPoint) {
	bf.mtx.Lock()
	bf.addOutPoint(outpoint)
	bf.mtx.Unlock()
}

// maybeAddOutpoint potentially adds the passed outpoint to the bloom filter
// depending on the bloom update flags and the type of the passed public key
// script.
//
// This function MUST be called with the filter lock held.
func (bf *Filter) maybeAddOutpoint(pkScrVer uint16, pkScript []byte,
	outHash *chainhash.Hash, outIdx uint32, outTree int8) {
	switch bf.msgFilterLoad.Flags {
	case wire.BloomUpdateAll:
		outpoint := wire.NewOutPoint(outHash, outIdx, outTree)
		bf.addOutPoint(outpoint)
	case wire.BloomUpdateP2PubkeyOnly:
		class := txscript.GetScriptClass(pkScrVer, pkScript)
		if class == txscript.PubKeyTy || class == txscript.MultiSigTy {
			outpoint := wire.NewOutPoint(outHash, outIdx, outTree)
			bf.addOutPoint(outpoint)
		}
	}
}

// matchTxAndUpdate returns true if the bloom filter matches data within the
// passed transaction, otherwise false is returned.  If the filter does match
// the passed transaction, it will also update the filter depending on the bloom
// update flags set via the loaded filter if needed.
//
// This function MUST be called with the filter lock held.
func (bf *Filter) matchTxAndUpdate(tx *dcrutil.Tx) bool {
	// Check if the filter matches the hash of the transaction.
	// This is useful for finding transactions when they appear in a block.
	matched := bf.matches(tx.Sha()[:])

	// Check if the filter matches any data elements in the public key
	// scripts of any of the outputs.  When it does, add the outpoint that
	// matched so transactions which spend from the matched transaction are
	// also included in the filter.  This removes the burden of updating the
	// filter for this scenario from the client.  It is also more efficient
	// on the network since it avoids the need for another filteradd message
	// from the client and avoids some potential races that could otherwise
	// occur.
	for i, txOut := range tx.MsgTx().TxOut {
		pushedData, err := txscript.PushedData(txOut.PkScript)
		if err != nil {
			continue
		}

		for _, data := range pushedData {
			if !bf.matches(data) {
				continue
			}

			matched = true
			bf.maybeAddOutpoint(txOut.Version, txOut.PkScript, tx.Sha(),
				uint32(i), tx.Tree())
			break
		}
	}

	// Nothing more to do if a match has already been made.
	if matched {
		return true
	}

	// At this point, the transaction and none of the data elements in the
	// public key scripts of its outputs matched.

	// Check if the filter matches any outpoints this transaction spends or
	// any any data elements in the signature scripts of any of the inputs.
	for _, txin := range tx.MsgTx().TxIn {
		if bf.matchesOutPoint(&txin.PreviousOutPoint) {
			return true
		}

		pushedData, err := txscript.PushedData(txin.SignatureScript)
		if err != nil {
			continue
		}
		for _, data := range pushedData {
			if bf.matches(data) {
				return true
			}
		}
	}

	return false
}

// MatchTxAndUpdate returns true if the bloom filter matches data within the
// passed transaction, otherwise false is returned.  If the filter does match
// the passed transaction, it will also update the filter depending on the bloom
// update flags set via the loaded filter if needed.
//
// This function is safe for concurrent access.
func (bf *Filter) MatchTxAndUpdate(tx *dcrutil.Tx) bool {
	bf.mtx.Lock()
	match := bf.matchTxAndUpdate(tx)
	bf.mtx.Unlock()
	return match
}

// MsgFilterLoad returns the underlying wire.MsgFilterLoad for the bloom
// filter.
//
// This function is safe for concurrent access.
func (bf *Filter) MsgFilterLoad() *wire.MsgFilterLoad {
	bf.mtx.Lock()
	msg := bf.msgFilterLoad
	bf.mtx.Unlock()
	return msg
}<|MERGE_RESOLUTION|>--- conflicted
+++ resolved
@@ -168,15 +168,9 @@
 // This function MUST be called with the filter lock held.
 func (bf *Filter) matchesOutPoint(outpoint *wire.OutPoint) bool {
 	// Serialize
-<<<<<<< HEAD
 	var buf [chainhash.HashSize + 4]byte
-	copy(buf[:], outpoint.Hash.Bytes())
+	copy(buf[:], outpoint.Hash[:])
 	binary.LittleEndian.PutUint32(buf[chainhash.HashSize:], outpoint.Index)
-=======
-	var buf [wire.HashSize + 4]byte
-	copy(buf[:], outpoint.Hash[:])
-	binary.LittleEndian.PutUint32(buf[wire.HashSize:], outpoint.Index)
->>>>>>> 2c26dd81
 
 	return bf.matches(buf[:])
 }
@@ -225,11 +219,7 @@
 // AddShaHash adds the passed chainhash.Hash to the Filter.
 //
 // This function is safe for concurrent access.
-<<<<<<< HEAD
-func (bf *Filter) AddShaHash(sha *chainhash.Hash) {
-=======
-func (bf *Filter) AddShaHash(hash *wire.ShaHash) {
->>>>>>> 2c26dd81
+func (bf *Filter) AddShaHash(hash *chainhash.Hash) {
 	bf.mtx.Lock()
 	bf.add(hash[:])
 	bf.mtx.Unlock()
@@ -240,15 +230,9 @@
 // This function MUST be called with the filter lock held.
 func (bf *Filter) addOutPoint(outpoint *wire.OutPoint) {
 	// Serialize
-<<<<<<< HEAD
 	var buf [chainhash.HashSize + 4]byte
-	copy(buf[:], outpoint.Hash.Bytes())
+	copy(buf[:], outpoint.Hash[:])
 	binary.LittleEndian.PutUint32(buf[chainhash.HashSize:], outpoint.Index)
-=======
-	var buf [wire.HashSize + 4]byte
-	copy(buf[:], outpoint.Hash[:])
-	binary.LittleEndian.PutUint32(buf[wire.HashSize:], outpoint.Index)
->>>>>>> 2c26dd81
 
 	bf.add(buf[:])
 }
