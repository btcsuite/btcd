// Copyright (c) 2013-2016 The btcsuite developers
// Copyright (c) 2013-2016 Dave Collins
// Use of this source code is governed by an ISC
// license that can be found in the LICENSE file.

package btcec

// References:
//   [HAC]: Handbook of Applied Cryptography Menezes, van Oorschot, Vanstone.
//     http://cacr.uwaterloo.ca/hac/

// All elliptic curve operations for secp256k1 are done in a finite field
// characterized by a 256-bit prime.  Given this precision is larger than the
// biggest available native type, obviously some form of bignum math is needed.
// This package implements specialized fixed-precision field arithmetic rather
// than relying on an arbitrary-precision arithmetic package such as math/big
// for dealing with the field math since the size is known.  As a result, rather
// large performance gains are achieved by taking advantage of many
// optimizations not available to arbitrary-precision arithmetic and generic
// modular arithmetic algorithms.
//
// There are various ways to internally represent each finite field element.
// For example, the most obvious representation would be to use an array of 4
// uint64s (64 bits * 4 = 256 bits).  However, that representation suffers from
// a couple of issues.  First, there is no native Go type large enough to handle
// the intermediate results while adding or multiplying two 64-bit numbers, and
// second there is no space left for overflows when performing the intermediate
// arithmetic between each array element which would lead to expensive carry
// propagation.
//
// Given the above, this implementation represents the the field elements as
// 10 uint32s with each word (array entry) treated as base 2^26.  This was
// chosen for the following reasons:
// 1) Most systems at the current time are 64-bit (or at least have 64-bit
//    registers available for specialized purposes such as MMX) so the
//    intermediate results can typically be done using a native register (and
//    using uint64s to avoid the need for additional half-word arithmetic)
// 2) In order to allow addition of the internal words without having to
//    propagate the the carry, the max normalized value for each register must
//    be less than the number of bits available in the register
// 3) Since we're dealing with 32-bit values, 64-bits of overflow is a
//    reasonable choice for #2
// 4) Given the need for 256-bits of precision and the properties stated in #1,
//    #2, and #3, the representation which best accommodates this is 10 uint32s
//    with base 2^26 (26 bits * 10 = 260 bits, so the final word only needs 22
//    bits) which leaves the desired 64 bits (32 * 10 = 320, 320 - 256 = 64) for
//    overflow
//
// Since it is so important that the field arithmetic is extremely fast for
// high performance crypto, this package does not perform any validation where
// it ordinarily would.  For example, some functions only give the correct
// result is the field is normalized and there is no checking to ensure it is.
// While I typically prefer to ensure all state and input is valid for most
// packages, this code is really only used internally and every extra check
// counts.

import (
	"encoding/hex"
)

// Constants used to make the code more readable.
const (
	twoBitsMask   = 0x3
	fourBitsMask  = 0xf
	sixBitsMask   = 0x3f
	eightBitsMask = 0xff
)

// Constants related to the field representation.
const (
	// fieldWords is the number of words used to internally represent the
	// 256-bit value.
	fieldWords = 10

	// fieldBase is the exponent used to form the numeric base of each word.
	// 2^(fieldBase*i) where i is the word position.
	fieldBase = 26

	// fieldOverflowBits is the minimum number of "overflow" bits for each
	// word in the field value.
	fieldOverflowBits = 32 - fieldBase

	// fieldBaseMask is the mask for the bits in each word needed to
	// represent the numeric base of each word (except the most significant
	// word).
	fieldBaseMask = (1 << fieldBase) - 1

	// fieldMSBBits is the number of bits in the most significant word used
	// to represent the value.
	fieldMSBBits = 256 - (fieldBase * (fieldWords - 1))

	// fieldMSBMask is the mask for the bits in the most significant word
	// needed to represent the value.
	fieldMSBMask = (1 << fieldMSBBits) - 1

	// fieldPrimeWordZero is word zero of the secp256k1 prime in the
	// internal field representation.  It is used during negation.
	fieldPrimeWordZero = 0x3fffc2f

	// fieldPrimeWordOne is word one of the secp256k1 prime in the
	// internal field representation.  It is used during negation.
	fieldPrimeWordOne = 0x3ffffbf
)

var (
	// fieldQBytes is the value Q = (P+1)/4 for the secp256k1 prime P. This
	// value is used to efficiently compute the square root of values in the
	// field via exponentiation. The value of Q in hex is:
	//
	//   Q = 3fffffffffffffffffffffffffffffffffffffffffffffffffffffffbfffff0c
	fieldQBytes = []byte{
		0x3f, 0xff, 0xff, 0xff, 0xff, 0xff, 0xff, 0xff,
		0xff, 0xff, 0xff, 0xff, 0xff, 0xff, 0xff, 0xff,
		0xff, 0xff, 0xff, 0xff, 0xff, 0xff, 0xff, 0xff,
		0xff, 0xff, 0xff, 0xff, 0xbf, 0xff, 0xff, 0x0c,
	}
)

// fieldVal implements optimized fixed-precision arithmetic over the
// secp256k1 finite field.  This means all arithmetic is performed modulo
// 0xfffffffffffffffffffffffffffffffffffffffffffffffffffffffefffffc2f.  It
// represents each 256-bit value as 10 32-bit integers in base 2^26.  This
// provides 6 bits of overflow in each word (10 bits in the most significant
// word) for a total of 64 bits of overflow (9*6 + 10 = 64).  It only implements
// the arithmetic needed for elliptic curve operations.
//
// The following depicts the internal representation:
// 	 -----------------------------------------------------------------
// 	|        n[9]       |        n[8]       | ... |        n[0]       |
// 	| 32 bits available | 32 bits available | ... | 32 bits available |
// 	| 22 bits for value | 26 bits for value | ... | 26 bits for value |
// 	| 10 bits overflow  |  6 bits overflow  | ... |  6 bits overflow  |
// 	| Mult: 2^(26*9)    | Mult: 2^(26*8)    | ... | Mult: 2^(26*0)    |
// 	 -----------------------------------------------------------------
//
// For example, consider the number 2^49 + 1.  It would be represented as:
// 	n[0] = 1
// 	n[1] = 2^23
// 	n[2..9] = 0
//
// The full 256-bit value is then calculated by looping i from 9..0 and
// doing sum(n[i] * 2^(26i)) like so:
// 	n[9] * 2^(26*9) = 0    * 2^234 = 0
// 	n[8] * 2^(26*8) = 0    * 2^208 = 0
// 	...
// 	n[1] * 2^(26*1) = 2^23 * 2^26  = 2^49
// 	n[0] * 2^(26*0) = 1    * 2^0   = 1
// 	Sum: 0 + 0 + ... + 2^49 + 1 = 2^49 + 1
type fieldVal struct {
	n [10]uint32
}

// String returns the field value as a human-readable hex string.
func (f fieldVal) String() string {
	t := new(fieldVal).Set(&f).Normalize()
	return hex.EncodeToString(t.Bytes()[:])
}

// Zero sets the field value to zero.  A newly created field value is already
// set to zero.  This function can be useful to clear an existing field value
// for reuse.
func (f *fieldVal) Zero() {
	f.n[0] = 0
	f.n[1] = 0
	f.n[2] = 0
	f.n[3] = 0
	f.n[4] = 0
	f.n[5] = 0
	f.n[6] = 0
	f.n[7] = 0
	f.n[8] = 0
	f.n[9] = 0
}

// Set sets the field value equal to the passed value.
//
// The field value is returned to support chaining.  This enables syntax like:
// f := new(fieldVal).Set(f2).Add(1) so that f = f2 + 1 where f2 is not
// modified.
func (f *fieldVal) Set(val *fieldVal) *fieldVal {
	*f = *val
	return f
}

// SetInt sets the field value to the passed integer.  This is a convenience
// function since it is fairly common to perform some arithemetic with small
// native integers.
//
// The field value is returned to support chaining.  This enables syntax such
// as f := new(fieldVal).SetInt(2).Mul(f2) so that f = 2 * f2.
func (f *fieldVal) SetInt(ui uint) *fieldVal {
	f.Zero()
	f.n[0] = uint32(ui)
	return f
}

// SetBytes packs the passed 32-byte big-endian value into the internal field
// value representation.
//
// The field value is returned to support chaining.  This enables syntax like:
// f := new(fieldVal).SetBytes(byteArray).Mul(f2) so that f = ba * f2.
func (f *fieldVal) SetBytes(b *[32]byte) *fieldVal {
	// Pack the 256 total bits across the 10 uint32 words with a max of
	// 26-bits per word.  This could be done with a couple of for loops,
	// but this unrolled version is significantly faster.  Benchmarks show
	// this is about 34 times faster than the variant which uses loops.
	f.n[0] = uint32(b[31]) | uint32(b[30])<<8 | uint32(b[29])<<16 |
		(uint32(b[28])&twoBitsMask)<<24
	f.n[1] = uint32(b[28])>>2 | uint32(b[27])<<6 | uint32(b[26])<<14 |
		(uint32(b[25])&fourBitsMask)<<22
	f.n[2] = uint32(b[25])>>4 | uint32(b[24])<<4 | uint32(b[23])<<12 |
		(uint32(b[22])&sixBitsMask)<<20
	f.n[3] = uint32(b[22])>>6 | uint32(b[21])<<2 | uint32(b[20])<<10 |
		uint32(b[19])<<18
	f.n[4] = uint32(b[18]) | uint32(b[17])<<8 | uint32(b[16])<<16 |
		(uint32(b[15])&twoBitsMask)<<24
	f.n[5] = uint32(b[15])>>2 | uint32(b[14])<<6 | uint32(b[13])<<14 |
		(uint32(b[12])&fourBitsMask)<<22
	f.n[6] = uint32(b[12])>>4 | uint32(b[11])<<4 | uint32(b[10])<<12 |
		(uint32(b[9])&sixBitsMask)<<20
	f.n[7] = uint32(b[9])>>6 | uint32(b[8])<<2 | uint32(b[7])<<10 |
		uint32(b[6])<<18
	f.n[8] = uint32(b[5]) | uint32(b[4])<<8 | uint32(b[3])<<16 |
		(uint32(b[2])&twoBitsMask)<<24
	f.n[9] = uint32(b[2])>>2 | uint32(b[1])<<6 | uint32(b[0])<<14
	return f
}

// SetByteSlice interprets the provided slice as a 256-bit big-endian unsigned
// integer (meaning it is truncated to the first 32 bytes), packs it into the
// internal field value representation, and returns the updated field value.
//
// Note that since passing a slice with more than 32 bytes is truncated, it is
// possible that the truncated value is less than the field prime.  It is up to
// the caller to decide whether it needs to provide numbers of the appropriate
// size or if it is acceptable to use this function with the described
// truncation behavior.
//
// The field value is returned to support chaining.  This enables syntax like:
// f := new(fieldVal).SetByteSlice(byteSlice)
func (f *fieldVal) SetByteSlice(b []byte) *fieldVal {
	var b32 [32]byte
	if len(b) > 32 {
		b = b[:32]
	}
	copy(b32[32-len(b):], b)
	return f.SetBytes(&b32)
}

// SetHex decodes the passed big-endian hex string into the internal field value
// representation.  Only the first 32-bytes are used.
//
// The field value is returned to support chaining.  This enables syntax like:
// f := new(fieldVal).SetHex("0abc").Add(1) so that f = 0x0abc + 1
func (f *fieldVal) SetHex(hexString string) *fieldVal {
	if len(hexString)%2 != 0 {
		hexString = "0" + hexString
	}
	bytes, _ := hex.DecodeString(hexString)
	return f.SetByteSlice(bytes)
}

// Normalize normalizes the internal field words into the desired range and
// performs fast modular reduction over the secp256k1 prime by making use of the
// special form of the prime.
func (f *fieldVal) Normalize() *fieldVal {
	// The field representation leaves 6 bits of overflow in each word so
	// intermediate calculations can be performed without needing to
	// propagate the carry to each higher word during the calculations.  In
	// order to normalize, we need to "compact" the full 256-bit value to
	// the right while propagating any carries through to the high order
	// word.
	//
	// Since this field is doing arithmetic modulo the secp256k1 prime, we
	// also need to perform modular reduction over the prime.
	//
	// Per [HAC] section 14.3.4: Reduction method of moduli of special form,
	// when the modulus is of the special form m = b^t - c, highly efficient
	// reduction can be achieved.
	//
	// The secp256k1 prime is equivalent to 2^256 - 4294968273, so it fits
	// this criteria.
	//
	// 4294968273 in field representation (base 2^26) is:
	// n[0] = 977
	// n[1] = 64
	// That is to say (2^26 * 64) + 977 = 4294968273
	//
	// The algorithm presented in the referenced section typically repeats
	// until the quotient is zero.  However, due to our field representation
	// we already know to within one reduction how many times we would need
	// to repeat as it's the uppermost bits of the high order word.  Thus we
	// can simply multiply the magnitude by the field representation of the
	// prime and do a single iteration.  After this step there might be an
	// additional carry to bit 256 (bit 22 of the high order word).
	t9 := f.n[9]
	m := t9 >> fieldMSBBits
	t9 = t9 & fieldMSBMask
	t0 := f.n[0] + m*977
	t1 := (t0 >> fieldBase) + f.n[1] + (m << 6)
	t0 = t0 & fieldBaseMask
	t2 := (t1 >> fieldBase) + f.n[2]
	t1 = t1 & fieldBaseMask
	t3 := (t2 >> fieldBase) + f.n[3]
	t2 = t2 & fieldBaseMask
	t4 := (t3 >> fieldBase) + f.n[4]
	t3 = t3 & fieldBaseMask
	t5 := (t4 >> fieldBase) + f.n[5]
	t4 = t4 & fieldBaseMask
	t6 := (t5 >> fieldBase) + f.n[6]
	t5 = t5 & fieldBaseMask
	t7 := (t6 >> fieldBase) + f.n[7]
	t6 = t6 & fieldBaseMask
	t8 := (t7 >> fieldBase) + f.n[8]
	t7 = t7 & fieldBaseMask
	t9 = (t8 >> fieldBase) + t9
	t8 = t8 & fieldBaseMask

	// At this point, the magnitude is guaranteed to be one, however, the
	// value could still be greater than the prime if there was either a
	// carry through to bit 256 (bit 22 of the higher order word) or the
	// value is greater than or equal to the field characteristic.  The
	// following determines if either or these conditions are true and does
	// the final reduction in constant time.
	//
	// Note that the if/else statements here intentionally do the bitwise
	// operators even when it won't change the value to ensure constant time
	// between the branches.  Also note that 'm' will be zero when neither
	// of the aforementioned conditions are true and the value will not be
	// changed when 'm' is zero.
	m = 1
	if t9 == fieldMSBMask {
		m &= 1
	} else {
		m &= 0
	}
	if t2&t3&t4&t5&t6&t7&t8 == fieldBaseMask {
		m &= 1
	} else {
		m &= 0
	}
	if ((t0+977)>>fieldBase + t1 + 64) > fieldBaseMask {
		m &= 1
	} else {
		m &= 0
	}
	if t9>>fieldMSBBits != 0 {
		m |= 1
	} else {
		m |= 0
	}
	t0 = t0 + m*977
	t1 = (t0 >> fieldBase) + t1 + (m << 6)
	t0 = t0 & fieldBaseMask
	t2 = (t1 >> fieldBase) + t2
	t1 = t1 & fieldBaseMask
	t3 = (t2 >> fieldBase) + t3
	t2 = t2 & fieldBaseMask
	t4 = (t3 >> fieldBase) + t4
	t3 = t3 & fieldBaseMask
	t5 = (t4 >> fieldBase) + t5
	t4 = t4 & fieldBaseMask
	t6 = (t5 >> fieldBase) + t6
	t5 = t5 & fieldBaseMask
	t7 = (t6 >> fieldBase) + t7
	t6 = t6 & fieldBaseMask
	t8 = (t7 >> fieldBase) + t8
	t7 = t7 & fieldBaseMask
	t9 = (t8 >> fieldBase) + t9
	t8 = t8 & fieldBaseMask
	t9 = t9 & fieldMSBMask // Remove potential multiple of 2^256.

	// Finally, set the normalized and reduced words.
	f.n[0] = t0
	f.n[1] = t1
	f.n[2] = t2
	f.n[3] = t3
	f.n[4] = t4
	f.n[5] = t5
	f.n[6] = t6
	f.n[7] = t7
	f.n[8] = t8
	f.n[9] = t9
	return f
}

// PutBytes unpacks the field value to a 32-byte big-endian value using the
// passed byte array.  There is a similar function, Bytes, which unpacks the
// field value into a new array and returns that.  This version is provided
// since it can be useful to cut down on the number of allocations by allowing
// the caller to reuse a buffer.
//
// The field value must be normalized for this function to return the correct
// result.
func (f *fieldVal) PutBytes(b *[32]byte) {
	// Unpack the 256 total bits from the 10 uint32 words with a max of
	// 26-bits per word.  This could be done with a couple of for loops,
	// but this unrolled version is a bit faster.  Benchmarks show this is
	// about 10 times faster than the variant which uses loops.
	b[31] = byte(f.n[0] & eightBitsMask)
	b[30] = byte((f.n[0] >> 8) & eightBitsMask)
	b[29] = byte((f.n[0] >> 16) & eightBitsMask)
	b[28] = byte((f.n[0]>>24)&twoBitsMask | (f.n[1]&sixBitsMask)<<2)
	b[27] = byte((f.n[1] >> 6) & eightBitsMask)
	b[26] = byte((f.n[1] >> 14) & eightBitsMask)
	b[25] = byte((f.n[1]>>22)&fourBitsMask | (f.n[2]&fourBitsMask)<<4)
	b[24] = byte((f.n[2] >> 4) & eightBitsMask)
	b[23] = byte((f.n[2] >> 12) & eightBitsMask)
	b[22] = byte((f.n[2]>>20)&sixBitsMask | (f.n[3]&twoBitsMask)<<6)
	b[21] = byte((f.n[3] >> 2) & eightBitsMask)
	b[20] = byte((f.n[3] >> 10) & eightBitsMask)
	b[19] = byte((f.n[3] >> 18) & eightBitsMask)
	b[18] = byte(f.n[4] & eightBitsMask)
	b[17] = byte((f.n[4] >> 8) & eightBitsMask)
	b[16] = byte((f.n[4] >> 16) & eightBitsMask)
	b[15] = byte((f.n[4]>>24)&twoBitsMask | (f.n[5]&sixBitsMask)<<2)
	b[14] = byte((f.n[5] >> 6) & eightBitsMask)
	b[13] = byte((f.n[5] >> 14) & eightBitsMask)
	b[12] = byte((f.n[5]>>22)&fourBitsMask | (f.n[6]&fourBitsMask)<<4)
	b[11] = byte((f.n[6] >> 4) & eightBitsMask)
	b[10] = byte((f.n[6] >> 12) & eightBitsMask)
	b[9] = byte((f.n[6]>>20)&sixBitsMask | (f.n[7]&twoBitsMask)<<6)
	b[8] = byte((f.n[7] >> 2) & eightBitsMask)
	b[7] = byte((f.n[7] >> 10) & eightBitsMask)
	b[6] = byte((f.n[7] >> 18) & eightBitsMask)
	b[5] = byte(f.n[8] & eightBitsMask)
	b[4] = byte((f.n[8] >> 8) & eightBitsMask)
	b[3] = byte((f.n[8] >> 16) & eightBitsMask)
	b[2] = byte((f.n[8]>>24)&twoBitsMask | (f.n[9]&sixBitsMask)<<2)
	b[1] = byte((f.n[9] >> 6) & eightBitsMask)
	b[0] = byte((f.n[9] >> 14) & eightBitsMask)
}

// Bytes unpacks the field value to a 32-byte big-endian value.  See PutBytes
// for a variant that allows the a buffer to be passed which can be useful to
// to cut down on the number of allocations by allowing the caller to reuse a
// buffer.
//
// The field value must be normalized for this function to return correct
// result.
func (f *fieldVal) Bytes() *[32]byte {
	b := new([32]byte)
	f.PutBytes(b)
	return b
}

// IsZero returns whether or not the field value is equal to zero.
func (f *fieldVal) IsZero() bool {
	// The value can only be zero if no bits are set in any of the words.
	// This is a constant time implementation.
	bits := f.n[0] | f.n[1] | f.n[2] | f.n[3] | f.n[4] |
		f.n[5] | f.n[6] | f.n[7] | f.n[8] | f.n[9]

	return bits == 0
}

// IsOdd returns whether or not the field value is an odd number.
//
// The field value must be normalized for this function to return correct
// result.
func (f *fieldVal) IsOdd() bool {
	// Only odd numbers have the bottom bit set.
	return f.n[0]&1 == 1
}

// Equals returns whether or not the two field values are the same.  Both
// field values being compared must be normalized for this function to return
// the correct result.
func (f *fieldVal) Equals(val *fieldVal) bool {
	// Xor only sets bits when they are different, so the two field values
	// can only be the same if no bits are set after xoring each word.
	// This is a constant time implementation.
	bits := (f.n[0] ^ val.n[0]) | (f.n[1] ^ val.n[1]) | (f.n[2] ^ val.n[2]) |
		(f.n[3] ^ val.n[3]) | (f.n[4] ^ val.n[4]) | (f.n[5] ^ val.n[5]) |
		(f.n[6] ^ val.n[6]) | (f.n[7] ^ val.n[7]) | (f.n[8] ^ val.n[8]) |
		(f.n[9] ^ val.n[9])

	return bits == 0
}

// NegateVal negates the passed value and stores the result in f.  The caller
// must provide the magnitude of the passed value for a correct result.
//
// The field value is returned to support chaining.  This enables syntax like:
// f.NegateVal(f2).AddInt(1) so that f = -f2 + 1.
func (f *fieldVal) NegateVal(val *fieldVal, magnitude uint32) *fieldVal {
	// Negation in the field is just the prime minus the value.  However,
	// in order to allow negation against a field value without having to
	// normalize/reduce it first, multiply by the magnitude (that is how
	// "far" away it is from the normalized value) to adjust.  Also, since
	// negating a value pushes it one more order of magnitude away from the
	// normalized range, add 1 to compensate.
	//
	// For some intuition here, imagine you're performing mod 12 arithmetic
	// (picture a clock) and you are negating the number 7.  So you start at
	// 12 (which is of course 0 under mod 12) and count backwards (left on
	// the clock) 7 times to arrive at 5.  Notice this is just 12-7 = 5.
	// Now, assume you're starting with 19, which is a number that is
	// already larger than the modulus and congruent to 7 (mod 12).  When a
	// value is already in the desired range, its magnitude is 1.  Since 19
	// is an additional "step", its magnitude (mod 12) is 2.  Since any
	// multiple of the modulus is conguent to zero (mod m), the answer can
	// be shortcut by simply mulplying the magnitude by the modulus and
	// subtracting.  Keeping with the example, this would be (2*12)-19 = 5.
	f.n[0] = (magnitude+1)*fieldPrimeWordZero - val.n[0]
	f.n[1] = (magnitude+1)*fieldPrimeWordOne - val.n[1]
	f.n[2] = (magnitude+1)*fieldBaseMask - val.n[2]
	f.n[3] = (magnitude+1)*fieldBaseMask - val.n[3]
	f.n[4] = (magnitude+1)*fieldBaseMask - val.n[4]
	f.n[5] = (magnitude+1)*fieldBaseMask - val.n[5]
	f.n[6] = (magnitude+1)*fieldBaseMask - val.n[6]
	f.n[7] = (magnitude+1)*fieldBaseMask - val.n[7]
	f.n[8] = (magnitude+1)*fieldBaseMask - val.n[8]
	f.n[9] = (magnitude+1)*fieldMSBMask - val.n[9]

	return f
}

// Negate negates the field value.  The existing field value is modified.  The
// caller must provide the magnitude of the field value for a correct result.
//
// The field value is returned to support chaining.  This enables syntax like:
// f.Negate().AddInt(1) so that f = -f + 1.
func (f *fieldVal) Negate(magnitude uint32) *fieldVal {
	return f.NegateVal(f, magnitude)
}

// AddInt adds the passed integer to the existing field value and stores the
// result in f.  This is a convenience function since it is fairly common to
// perform some arithemetic with small native integers.
//
// The field value is returned to support chaining.  This enables syntax like:
// f.AddInt(1).Add(f2) so that f = f + 1 + f2.
func (f *fieldVal) AddInt(ui uint) *fieldVal {
	// Since the field representation intentionally provides overflow bits,
	// it's ok to use carryless addition as the carry bit is safely part of
	// the word and will be normalized out.
	f.n[0] += uint32(ui)

	return f
}

// Add adds the passed value to the existing field value and stores the result
// in f.
//
// The field value is returned to support chaining.  This enables syntax like:
// f.Add(f2).AddInt(1) so that f = f + f2 + 1.
func (f *fieldVal) Add(val *fieldVal) *fieldVal {
	// Since the field representation intentionally provides overflow bits,
	// it's ok to use carryless addition as the carry bit is safely part of
	// each word and will be normalized out.  This could obviously be done
	// in a loop, but the unrolled version is faster.
	f.n[0] += val.n[0]
	f.n[1] += val.n[1]
	f.n[2] += val.n[2]
	f.n[3] += val.n[3]
	f.n[4] += val.n[4]
	f.n[5] += val.n[5]
	f.n[6] += val.n[6]
	f.n[7] += val.n[7]
	f.n[8] += val.n[8]
	f.n[9] += val.n[9]

	return f
}

// Add2 adds the passed two field values together and stores the result in f.
//
// The field value is returned to support chaining.  This enables syntax like:
// f3.Add2(f, f2).AddInt(1) so that f3 = f + f2 + 1.
func (f *fieldVal) Add2(val *fieldVal, val2 *fieldVal) *fieldVal {
	// Since the field representation intentionally provides overflow bits,
	// it's ok to use carryless addition as the carry bit is safely part of
	// each word and will be normalized out.  This could obviously be done
	// in a loop, but the unrolled version is faster.
	f.n[0] = val.n[0] + val2.n[0]
	f.n[1] = val.n[1] + val2.n[1]
	f.n[2] = val.n[2] + val2.n[2]
	f.n[3] = val.n[3] + val2.n[3]
	f.n[4] = val.n[4] + val2.n[4]
	f.n[5] = val.n[5] + val2.n[5]
	f.n[6] = val.n[6] + val2.n[6]
	f.n[7] = val.n[7] + val2.n[7]
	f.n[8] = val.n[8] + val2.n[8]
	f.n[9] = val.n[9] + val2.n[9]

	return f
}

// MulInt multiplies the field value by the passed int and stores the result in
// f.  Note that this function can overflow if multiplying the value by any of
// the individual words exceeds a max uint32.  Therefore it is important that
// the caller ensures no overflows will occur before using this function.
//
// The field value is returned to support chaining.  This enables syntax like:
// f.MulInt(2).Add(f2) so that f = 2 * f + f2.
func (f *fieldVal) MulInt(val uint) *fieldVal {
	// Since each word of the field representation can hold up to
	// fieldOverflowBits extra bits which will be normalized out, it's safe
	// to multiply each word without using a larger type or carry
	// propagation so long as the values won't overflow a uint32.  This
	// could obviously be done in a loop, but the unrolled version is
	// faster.
	ui := uint32(val)
	f.n[0] *= ui
	f.n[1] *= ui
	f.n[2] *= ui
	f.n[3] *= ui
	f.n[4] *= ui
	f.n[5] *= ui
	f.n[6] *= ui
	f.n[7] *= ui
	f.n[8] *= ui
	f.n[9] *= ui

	return f
}

// Mul multiplies the passed value to the existing field value and stores the
// result in f.  Note that this function can overflow if multiplying any
// of the individual words exceeds a max uint32.  In practice, this means the
// magnitude of either value involved in the multiplication must be a max of
// 8.
//
// The field value is returned to support chaining.  This enables syntax like:
// f.Mul(f2).AddInt(1) so that f = (f * f2) + 1.
func (f *fieldVal) Mul(val *fieldVal) *fieldVal {
	return f.Mul2(f, val)
}

// Mul2 multiplies the passed two field values together and stores the result
// result in f.  Note that this function can overflow if multiplying any of
// the individual words exceeds a max uint32.  In practice, this means the
// magnitude of either value involved in the multiplication must be a max of
// 8.
//
// The field value is returned to support chaining.  This enables syntax like:
// f3.Mul2(f, f2).AddInt(1) so that f3 = (f * f2) + 1.
func (f *fieldVal) Mul2(val *fieldVal, val2 *fieldVal) *fieldVal {
	// This could be done with a couple of for loops and an array to store
	// the intermediate terms, but this unrolled version is significantly
	// faster.

	// Terms for 2^(fieldBase*0).
	m := uint64(val.n[0]) * uint64(val2.n[0])
	t0 := m & fieldBaseMask

	// Terms for 2^(fieldBase*1).
	m = (m >> fieldBase) +
		uint64(val.n[0])*uint64(val2.n[1]) +
		uint64(val.n[1])*uint64(val2.n[0])
	t1 := m & fieldBaseMask

	// Terms for 2^(fieldBase*2).
	m = (m >> fieldBase) +
		uint64(val.n[0])*uint64(val2.n[2]) +
		uint64(val.n[1])*uint64(val2.n[1]) +
		uint64(val.n[2])*uint64(val2.n[0])
	t2 := m & fieldBaseMask

	// Terms for 2^(fieldBase*3).
	m = (m >> fieldBase) +
		uint64(val.n[0])*uint64(val2.n[3]) +
		uint64(val.n[1])*uint64(val2.n[2]) +
		uint64(val.n[2])*uint64(val2.n[1]) +
		uint64(val.n[3])*uint64(val2.n[0])
	t3 := m & fieldBaseMask

	// Terms for 2^(fieldBase*4).
	m = (m >> fieldBase) +
		uint64(val.n[0])*uint64(val2.n[4]) +
		uint64(val.n[1])*uint64(val2.n[3]) +
		uint64(val.n[2])*uint64(val2.n[2]) +
		uint64(val.n[3])*uint64(val2.n[1]) +
		uint64(val.n[4])*uint64(val2.n[0])
	t4 := m & fieldBaseMask

	// Terms for 2^(fieldBase*5).
	m = (m >> fieldBase) +
		uint64(val.n[0])*uint64(val2.n[5]) +
		uint64(val.n[1])*uint64(val2.n[4]) +
		uint64(val.n[2])*uint64(val2.n[3]) +
		uint64(val.n[3])*uint64(val2.n[2]) +
		uint64(val.n[4])*uint64(val2.n[1]) +
		uint64(val.n[5])*uint64(val2.n[0])
	t5 := m & fieldBaseMask

	// Terms for 2^(fieldBase*6).
	m = (m >> fieldBase) +
		uint64(val.n[0])*uint64(val2.n[6]) +
		uint64(val.n[1])*uint64(val2.n[5]) +
		uint64(val.n[2])*uint64(val2.n[4]) +
		uint64(val.n[3])*uint64(val2.n[3]) +
		uint64(val.n[4])*uint64(val2.n[2]) +
		uint64(val.n[5])*uint64(val2.n[1]) +
		uint64(val.n[6])*uint64(val2.n[0])
	t6 := m & fieldBaseMask

	// Terms for 2^(fieldBase*7).
	m = (m >> fieldBase) +
		uint64(val.n[0])*uint64(val2.n[7]) +
		uint64(val.n[1])*uint64(val2.n[6]) +
		uint64(val.n[2])*uint64(val2.n[5]) +
		uint64(val.n[3])*uint64(val2.n[4]) +
		uint64(val.n[4])*uint64(val2.n[3]) +
		uint64(val.n[5])*uint64(val2.n[2]) +
		uint64(val.n[6])*uint64(val2.n[1]) +
		uint64(val.n[7])*uint64(val2.n[0])
	t7 := m & fieldBaseMask

	// Terms for 2^(fieldBase*8).
	m = (m >> fieldBase) +
		uint64(val.n[0])*uint64(val2.n[8]) +
		uint64(val.n[1])*uint64(val2.n[7]) +
		uint64(val.n[2])*uint64(val2.n[6]) +
		uint64(val.n[3])*uint64(val2.n[5]) +
		uint64(val.n[4])*uint64(val2.n[4]) +
		uint64(val.n[5])*uint64(val2.n[3]) +
		uint64(val.n[6])*uint64(val2.n[2]) +
		uint64(val.n[7])*uint64(val2.n[1]) +
		uint64(val.n[8])*uint64(val2.n[0])
	t8 := m & fieldBaseMask

	// Terms for 2^(fieldBase*9).
	m = (m >> fieldBase) +
		uint64(val.n[0])*uint64(val2.n[9]) +
		uint64(val.n[1])*uint64(val2.n[8]) +
		uint64(val.n[2])*uint64(val2.n[7]) +
		uint64(val.n[3])*uint64(val2.n[6]) +
		uint64(val.n[4])*uint64(val2.n[5]) +
		uint64(val.n[5])*uint64(val2.n[4]) +
		uint64(val.n[6])*uint64(val2.n[3]) +
		uint64(val.n[7])*uint64(val2.n[2]) +
		uint64(val.n[8])*uint64(val2.n[1]) +
		uint64(val.n[9])*uint64(val2.n[0])
	t9 := m & fieldBaseMask

	// Terms for 2^(fieldBase*10).
	m = (m >> fieldBase) +
		uint64(val.n[1])*uint64(val2.n[9]) +
		uint64(val.n[2])*uint64(val2.n[8]) +
		uint64(val.n[3])*uint64(val2.n[7]) +
		uint64(val.n[4])*uint64(val2.n[6]) +
		uint64(val.n[5])*uint64(val2.n[5]) +
		uint64(val.n[6])*uint64(val2.n[4]) +
		uint64(val.n[7])*uint64(val2.n[3]) +
		uint64(val.n[8])*uint64(val2.n[2]) +
		uint64(val.n[9])*uint64(val2.n[1])
	t10 := m & fieldBaseMask

	// Terms for 2^(fieldBase*11).
	m = (m >> fieldBase) +
		uint64(val.n[2])*uint64(val2.n[9]) +
		uint64(val.n[3])*uint64(val2.n[8]) +
		uint64(val.n[4])*uint64(val2.n[7]) +
		uint64(val.n[5])*uint64(val2.n[6]) +
		uint64(val.n[6])*uint64(val2.n[5]) +
		uint64(val.n[7])*uint64(val2.n[4]) +
		uint64(val.n[8])*uint64(val2.n[3]) +
		uint64(val.n[9])*uint64(val2.n[2])
	t11 := m & fieldBaseMask

	// Terms for 2^(fieldBase*12).
	m = (m >> fieldBase) +
		uint64(val.n[3])*uint64(val2.n[9]) +
		uint64(val.n[4])*uint64(val2.n[8]) +
		uint64(val.n[5])*uint64(val2.n[7]) +
		uint64(val.n[6])*uint64(val2.n[6]) +
		uint64(val.n[7])*uint64(val2.n[5]) +
		uint64(val.n[8])*uint64(val2.n[4]) +
		uint64(val.n[9])*uint64(val2.n[3])
	t12 := m & fieldBaseMask

	// Terms for 2^(fieldBase*13).
	m = (m >> fieldBase) +
		uint64(val.n[4])*uint64(val2.n[9]) +
		uint64(val.n[5])*uint64(val2.n[8]) +
		uint64(val.n[6])*uint64(val2.n[7]) +
		uint64(val.n[7])*uint64(val2.n[6]) +
		uint64(val.n[8])*uint64(val2.n[5]) +
		uint64(val.n[9])*uint64(val2.n[4])
	t13 := m & fieldBaseMask

	// Terms for 2^(fieldBase*14).
	m = (m >> fieldBase) +
		uint64(val.n[5])*uint64(val2.n[9]) +
		uint64(val.n[6])*uint64(val2.n[8]) +
		uint64(val.n[7])*uint64(val2.n[7]) +
		uint64(val.n[8])*uint64(val2.n[6]) +
		uint64(val.n[9])*uint64(val2.n[5])
	t14 := m & fieldBaseMask

	// Terms for 2^(fieldBase*15).
	m = (m >> fieldBase) +
		uint64(val.n[6])*uint64(val2.n[9]) +
		uint64(val.n[7])*uint64(val2.n[8]) +
		uint64(val.n[8])*uint64(val2.n[7]) +
		uint64(val.n[9])*uint64(val2.n[6])
	t15 := m & fieldBaseMask

	// Terms for 2^(fieldBase*16).
	m = (m >> fieldBase) +
		uint64(val.n[7])*uint64(val2.n[9]) +
		uint64(val.n[8])*uint64(val2.n[8]) +
		uint64(val.n[9])*uint64(val2.n[7])
	t16 := m & fieldBaseMask

	// Terms for 2^(fieldBase*17).
	m = (m >> fieldBase) +
		uint64(val.n[8])*uint64(val2.n[9]) +
		uint64(val.n[9])*uint64(val2.n[8])
	t17 := m & fieldBaseMask

	// Terms for 2^(fieldBase*18).
	m = (m >> fieldBase) + uint64(val.n[9])*uint64(val2.n[9])
	t18 := m & fieldBaseMask

	// What's left is for 2^(fieldBase*19).
	t19 := m >> fieldBase

	// At this point, all of the terms are grouped into their respective
	// base.
	//
	// Per [HAC] section 14.3.4: Reduction method of moduli of special form,
	// when the modulus is of the special form m = b^t - c, highly efficient
	// reduction can be achieved per the provided algorithm.
	//
	// The secp256k1 prime is equivalent to 2^256 - 4294968273, so it fits
	// this criteria.
	//
	// 4294968273 in field representation (base 2^26) is:
	// n[0] = 977
	// n[1] = 64
	// That is to say (2^26 * 64) + 977 = 4294968273
	//
	// Since each word is in base 26, the upper terms (t10 and up) start
	// at 260 bits (versus the final desired range of 256 bits), so the
	// field representation of 'c' from above needs to be adjusted for the
	// extra 4 bits by multiplying it by 2^4 = 16.  4294968273 * 16 =
	// 68719492368.  Thus, the adjusted field representation of 'c' is:
	// n[0] = 977 * 16 = 15632
	// n[1] = 64 * 16 = 1024
	// That is to say (2^26 * 1024) + 15632 = 68719492368
	//
	// To reduce the final term, t19, the entire 'c' value is needed instead
	// of only n[0] because there are no more terms left to handle n[1].
	// This means there might be some magnitude left in the upper bits that
	// is handled below.
	m = t0 + t10*15632
	t0 = m & fieldBaseMask
	m = (m >> fieldBase) + t1 + t10*1024 + t11*15632
	t1 = m & fieldBaseMask
	m = (m >> fieldBase) + t2 + t11*1024 + t12*15632
	t2 = m & fieldBaseMask
	m = (m >> fieldBase) + t3 + t12*1024 + t13*15632
	t3 = m & fieldBaseMask
	m = (m >> fieldBase) + t4 + t13*1024 + t14*15632
	t4 = m & fieldBaseMask
	m = (m >> fieldBase) + t5 + t14*1024 + t15*15632
	t5 = m & fieldBaseMask
	m = (m >> fieldBase) + t6 + t15*1024 + t16*15632
	t6 = m & fieldBaseMask
	m = (m >> fieldBase) + t7 + t16*1024 + t17*15632
	t7 = m & fieldBaseMask
	m = (m >> fieldBase) + t8 + t17*1024 + t18*15632
	t8 = m & fieldBaseMask
	m = (m >> fieldBase) + t9 + t18*1024 + t19*68719492368
	t9 = m & fieldMSBMask
	m = m >> fieldMSBBits

	// At this point, if the magnitude is greater than 0, the overall value
	// is greater than the max possible 256-bit value.  In particular, it is
	// "how many times larger" than the max value it is.
	//
	// The algorithm presented in [HAC] section 14.3.4 repeats until the
	// quotient is zero.  However, due to the above, we already know at
	// least how many times we would need to repeat as it's the value
	// currently in m.  Thus we can simply multiply the magnitude by the
	// field representation of the prime and do a single iteration.  Notice
	// that nothing will be changed when the magnitude is zero, so we could
	// skip this in that case, however always running regardless allows it
	// to run in constant time.  The final result will be in the range
	// 0 <= result <= prime + (2^64 - c), so it is guaranteed to have a
	// magnitude of 1, but it is denormalized.
	d := t0 + m*977
	f.n[0] = uint32(d & fieldBaseMask)
	d = (d >> fieldBase) + t1 + m*64
	f.n[1] = uint32(d & fieldBaseMask)
	f.n[2] = uint32((d >> fieldBase) + t2)
	f.n[3] = uint32(t3)
	f.n[4] = uint32(t4)
	f.n[5] = uint32(t5)
	f.n[6] = uint32(t6)
	f.n[7] = uint32(t7)
	f.n[8] = uint32(t8)
	f.n[9] = uint32(t9)

	return f
}

// Square squares the field value.  The existing field value is modified.  Note
// that this function can overflow if multiplying any of the individual words
// exceeds a max uint32.  In practice, this means the magnitude of the field
// must be a max of 8 to prevent overflow.
//
// The field value is returned to support chaining.  This enables syntax like:
// f.Square().Mul(f2) so that f = f^2 * f2.
func (f *fieldVal) Square() *fieldVal {
	return f.SquareVal(f)
}

// SquareVal squares the passed value and stores the result in f.  Note that
// this function can overflow if multiplying any of the individual words
// exceeds a max uint32.  In practice, this means the magnitude of the field
// being squred must be a max of 8 to prevent overflow.
//
// The field value is returned to support chaining.  This enables syntax like:
// f3.SquareVal(f).Mul(f) so that f3 = f^2 * f = f^3.
func (f *fieldVal) SquareVal(val *fieldVal) *fieldVal {
	// This could be done with a couple of for loops and an array to store
	// the intermediate terms, but this unrolled version is significantly
	// faster.

	// Terms for 2^(fieldBase*0).
	m := uint64(val.n[0]) * uint64(val.n[0])
	t0 := m & fieldBaseMask

	// Terms for 2^(fieldBase*1).
	m = (m >> fieldBase) + 2*uint64(val.n[0])*uint64(val.n[1])
	t1 := m & fieldBaseMask

	// Terms for 2^(fieldBase*2).
	m = (m >> fieldBase) +
		2*uint64(val.n[0])*uint64(val.n[2]) +
		uint64(val.n[1])*uint64(val.n[1])
	t2 := m & fieldBaseMask

	// Terms for 2^(fieldBase*3).
	m = (m >> fieldBase) +
		2*uint64(val.n[0])*uint64(val.n[3]) +
		2*uint64(val.n[1])*uint64(val.n[2])
	t3 := m & fieldBaseMask

	// Terms for 2^(fieldBase*4).
	m = (m >> fieldBase) +
		2*uint64(val.n[0])*uint64(val.n[4]) +
		2*uint64(val.n[1])*uint64(val.n[3]) +
		uint64(val.n[2])*uint64(val.n[2])
	t4 := m & fieldBaseMask

	// Terms for 2^(fieldBase*5).
	m = (m >> fieldBase) +
		2*uint64(val.n[0])*uint64(val.n[5]) +
		2*uint64(val.n[1])*uint64(val.n[4]) +
		2*uint64(val.n[2])*uint64(val.n[3])
	t5 := m & fieldBaseMask

	// Terms for 2^(fieldBase*6).
	m = (m >> fieldBase) +
		2*uint64(val.n[0])*uint64(val.n[6]) +
		2*uint64(val.n[1])*uint64(val.n[5]) +
		2*uint64(val.n[2])*uint64(val.n[4]) +
		uint64(val.n[3])*uint64(val.n[3])
	t6 := m & fieldBaseMask

	// Terms for 2^(fieldBase*7).
	m = (m >> fieldBase) +
		2*uint64(val.n[0])*uint64(val.n[7]) +
		2*uint64(val.n[1])*uint64(val.n[6]) +
		2*uint64(val.n[2])*uint64(val.n[5]) +
		2*uint64(val.n[3])*uint64(val.n[4])
	t7 := m & fieldBaseMask

	// Terms for 2^(fieldBase*8).
	m = (m >> fieldBase) +
		2*uint64(val.n[0])*uint64(val.n[8]) +
		2*uint64(val.n[1])*uint64(val.n[7]) +
		2*uint64(val.n[2])*uint64(val.n[6]) +
		2*uint64(val.n[3])*uint64(val.n[5]) +
		uint64(val.n[4])*uint64(val.n[4])
	t8 := m & fieldBaseMask

	// Terms for 2^(fieldBase*9).
	m = (m >> fieldBase) +
		2*uint64(val.n[0])*uint64(val.n[9]) +
		2*uint64(val.n[1])*uint64(val.n[8]) +
		2*uint64(val.n[2])*uint64(val.n[7]) +
		2*uint64(val.n[3])*uint64(val.n[6]) +
		2*uint64(val.n[4])*uint64(val.n[5])
	t9 := m & fieldBaseMask

	// Terms for 2^(fieldBase*10).
	m = (m >> fieldBase) +
		2*uint64(val.n[1])*uint64(val.n[9]) +
		2*uint64(val.n[2])*uint64(val.n[8]) +
		2*uint64(val.n[3])*uint64(val.n[7]) +
		2*uint64(val.n[4])*uint64(val.n[6]) +
		uint64(val.n[5])*uint64(val.n[5])
	t10 := m & fieldBaseMask

	// Terms for 2^(fieldBase*11).
	m = (m >> fieldBase) +
		2*uint64(val.n[2])*uint64(val.n[9]) +
		2*uint64(val.n[3])*uint64(val.n[8]) +
		2*uint64(val.n[4])*uint64(val.n[7]) +
		2*uint64(val.n[5])*uint64(val.n[6])
	t11 := m & fieldBaseMask

	// Terms for 2^(fieldBase*12).
	m = (m >> fieldBase) +
		2*uint64(val.n[3])*uint64(val.n[9]) +
		2*uint64(val.n[4])*uint64(val.n[8]) +
		2*uint64(val.n[5])*uint64(val.n[7]) +
		uint64(val.n[6])*uint64(val.n[6])
	t12 := m & fieldBaseMask

	// Terms for 2^(fieldBase*13).
	m = (m >> fieldBase) +
		2*uint64(val.n[4])*uint64(val.n[9]) +
		2*uint64(val.n[5])*uint64(val.n[8]) +
		2*uint64(val.n[6])*uint64(val.n[7])
	t13 := m & fieldBaseMask

	// Terms for 2^(fieldBase*14).
	m = (m >> fieldBase) +
		2*uint64(val.n[5])*uint64(val.n[9]) +
		2*uint64(val.n[6])*uint64(val.n[8]) +
		uint64(val.n[7])*uint64(val.n[7])
	t14 := m & fieldBaseMask

	// Terms for 2^(fieldBase*15).
	m = (m >> fieldBase) +
		2*uint64(val.n[6])*uint64(val.n[9]) +
		2*uint64(val.n[7])*uint64(val.n[8])
	t15 := m & fieldBaseMask

	// Terms for 2^(fieldBase*16).
	m = (m >> fieldBase) +
		2*uint64(val.n[7])*uint64(val.n[9]) +
		uint64(val.n[8])*uint64(val.n[8])
	t16 := m & fieldBaseMask

	// Terms for 2^(fieldBase*17).
	m = (m >> fieldBase) + 2*uint64(val.n[8])*uint64(val.n[9])
	t17 := m & fieldBaseMask

	// Terms for 2^(fieldBase*18).
	m = (m >> fieldBase) + uint64(val.n[9])*uint64(val.n[9])
	t18 := m & fieldBaseMask

	// What's left is for 2^(fieldBase*19).
	t19 := m >> fieldBase

	// At this point, all of the terms are grouped into their respective
	// base.
	//
	// Per [HAC] section 14.3.4: Reduction method of moduli of special form,
	// when the modulus is of the special form m = b^t - c, highly efficient
	// reduction can be achieved per the provided algorithm.
	//
	// The secp256k1 prime is equivalent to 2^256 - 4294968273, so it fits
	// this criteria.
	//
	// 4294968273 in field representation (base 2^26) is:
	// n[0] = 977
	// n[1] = 64
	// That is to say (2^26 * 64) + 977 = 4294968273
	//
	// Since each word is in base 26, the upper terms (t10 and up) start
	// at 260 bits (versus the final desired range of 256 bits), so the
	// field representation of 'c' from above needs to be adjusted for the
	// extra 4 bits by multiplying it by 2^4 = 16.  4294968273 * 16 =
	// 68719492368.  Thus, the adjusted field representation of 'c' is:
	// n[0] = 977 * 16 = 15632
	// n[1] = 64 * 16 = 1024
	// That is to say (2^26 * 1024) + 15632 = 68719492368
	//
	// To reduce the final term, t19, the entire 'c' value is needed instead
	// of only n[0] because there are no more terms left to handle n[1].
	// This means there might be some magnitude left in the upper bits that
	// is handled below.
	m = t0 + t10*15632
	t0 = m & fieldBaseMask
	m = (m >> fieldBase) + t1 + t10*1024 + t11*15632
	t1 = m & fieldBaseMask
	m = (m >> fieldBase) + t2 + t11*1024 + t12*15632
	t2 = m & fieldBaseMask
	m = (m >> fieldBase) + t3 + t12*1024 + t13*15632
	t3 = m & fieldBaseMask
	m = (m >> fieldBase) + t4 + t13*1024 + t14*15632
	t4 = m & fieldBaseMask
	m = (m >> fieldBase) + t5 + t14*1024 + t15*15632
	t5 = m & fieldBaseMask
	m = (m >> fieldBase) + t6 + t15*1024 + t16*15632
	t6 = m & fieldBaseMask
	m = (m >> fieldBase) + t7 + t16*1024 + t17*15632
	t7 = m & fieldBaseMask
	m = (m >> fieldBase) + t8 + t17*1024 + t18*15632
	t8 = m & fieldBaseMask
	m = (m >> fieldBase) + t9 + t18*1024 + t19*68719492368
	t9 = m & fieldMSBMask
	m = m >> fieldMSBBits

	// At this point, if the magnitude is greater than 0, the overall value
	// is greater than the max possible 256-bit value.  In particular, it is
	// "how many times larger" than the max value it is.
	//
	// The algorithm presented in [HAC] section 14.3.4 repeats until the
	// quotient is zero.  However, due to the above, we already know at
	// least how many times we would need to repeat as it's the value
	// currently in m.  Thus we can simply multiply the magnitude by the
	// field representation of the prime and do a single iteration.  Notice
	// that nothing will be changed when the magnitude is zero, so we could
	// skip this in that case, however always running regardless allows it
	// to run in constant time.  The final result will be in the range
	// 0 <= result <= prime + (2^64 - c), so it is guaranteed to have a
	// magnitude of 1, but it is denormalized.
	n := t0 + m*977
	f.n[0] = uint32(n & fieldBaseMask)
	n = (n >> fieldBase) + t1 + m*64
	f.n[1] = uint32(n & fieldBaseMask)
	f.n[2] = uint32((n >> fieldBase) + t2)
	f.n[3] = uint32(t3)
	f.n[4] = uint32(t4)
	f.n[5] = uint32(t5)
	f.n[6] = uint32(t6)
	f.n[7] = uint32(t7)
	f.n[8] = uint32(t8)
	f.n[9] = uint32(t9)

	return f
}

// Inverse finds the modular multiplicative inverse of the field value.  The
// existing field value is modified.
//
// The field value is returned to support chaining.  This enables syntax like:
// f.Inverse().Mul(f2) so that f = f^-1 * f2.
func (f *fieldVal) Inverse() *fieldVal {
<<<<<<< HEAD
	// Fermat's little theorem states that for a nonzero number a and prime
	// prime p, a^(p-1) = 1 (mod p).  Since the multipliciative inverse is
	// a*b = 1 (mod p), it follows that b = a*a^(p-2) = a^(p-1) = 1 (mod p).
	// Thus, a^(p-2) is the multiplicative inverse.
	//
	// In order to efficiently compute a^(p-2), p-2 needs to be split into
	// a sequence of squares and multipications that minimizes the number of
	// multiplications needed (since they are more costly than squarings).
	// Intermediate results are saved and reused as well.
	//
	// The secp256k1 prime - 2 is 2^256 - 4294968275.
	//
	// This has a cost of 258 field squarings and 33 field multiplications.
	var a2, a3, a4, a10, a11, a21, a42, a45, a63, a1019, a1023 fieldVal
	a2.SquareVal(f)
	a3.Mul2(&a2, f)
	a4.SquareVal(&a2)
	a10.SquareVal(&a4).Mul(&a2)
	a11.Mul2(&a10, f)
	a21.Mul2(&a10, &a11)
	a42.SquareVal(&a21)
	a45.Mul2(&a42, &a3)
	a63.Mul2(&a42, &a21)
	a1019.SquareVal(&a63).Square().Square().Square().Mul(&a11)
	a1023.Mul2(&a1019, &a4)
	f.Set(&a63)                                    // f = a^(2^6 - 1)
	f.Square().Square().Square().Square().Square() // f = a^(2^11 - 32)
	f.Square().Square().Square().Square().Square() // f = a^(2^16 - 1024)
	f.Mul(&a1023)                                  // f = a^(2^16 - 1)
	f.Square().Square().Square().Square().Square() // f = a^(2^21 - 32)
	f.Square().Square().Square().Square().Square() // f = a^(2^26 - 1024)
	f.Mul(&a1023)                                  // f = a^(2^26 - 1)
	f.Square().Square().Square().Square().Square() // f = a^(2^31 - 32)
	f.Square().Square().Square().Square().Square() // f = a^(2^36 - 1024)
	f.Mul(&a1023)                                  // f = a^(2^36 - 1)
	f.Square().Square().Square().Square().Square() // f = a^(2^41 - 32)
	f.Square().Square().Square().Square().Square() // f = a^(2^46 - 1024)
	f.Mul(&a1023)                                  // f = a^(2^46 - 1)
	f.Square().Square().Square().Square().Square() // f = a^(2^51 - 32)
	f.Square().Square().Square().Square().Square() // f = a^(2^56 - 1024)
	f.Mul(&a1023)                                  // f = a^(2^56 - 1)
	f.Square().Square().Square().Square().Square() // f = a^(2^61 - 32)
	f.Square().Square().Square().Square().Square() // f = a^(2^66 - 1024)
	f.Mul(&a1023)                                  // f = a^(2^66 - 1)
	f.Square().Square().Square().Square().Square() // f = a^(2^71 - 32)
	f.Square().Square().Square().Square().Square() // f = a^(2^76 - 1024)
	f.Mul(&a1023)                                  // f = a^(2^76 - 1)
	f.Square().Square().Square().Square().Square() // f = a^(2^81 - 32)
	f.Square().Square().Square().Square().Square() // f = a^(2^86 - 1024)
	f.Mul(&a1023)                                  // f = a^(2^86 - 1)
	f.Square().Square().Square().Square().Square() // f = a^(2^91 - 32)
	f.Square().Square().Square().Square().Square() // f = a^(2^96 - 1024)
	f.Mul(&a1023)                                  // f = a^(2^96 - 1)
	f.Square().Square().Square().Square().Square() // f = a^(2^101 - 32)
	f.Square().Square().Square().Square().Square() // f = a^(2^106 - 1024)
	f.Mul(&a1023)                                  // f = a^(2^106 - 1)
	f.Square().Square().Square().Square().Square() // f = a^(2^111 - 32)
	f.Square().Square().Square().Square().Square() // f = a^(2^116 - 1024)
	f.Mul(&a1023)                                  // f = a^(2^116 - 1)
	f.Square().Square().Square().Square().Square() // f = a^(2^121 - 32)
	f.Square().Square().Square().Square().Square() // f = a^(2^126 - 1024)
	f.Mul(&a1023)                                  // f = a^(2^126 - 1)
	f.Square().Square().Square().Square().Square() // f = a^(2^131 - 32)
	f.Square().Square().Square().Square().Square() // f = a^(2^136 - 1024)
	f.Mul(&a1023)                                  // f = a^(2^136 - 1)
	f.Square().Square().Square().Square().Square() // f = a^(2^141 - 32)
	f.Square().Square().Square().Square().Square() // f = a^(2^146 - 1024)
	f.Mul(&a1023)                                  // f = a^(2^146 - 1)
	f.Square().Square().Square().Square().Square() // f = a^(2^151 - 32)
	f.Square().Square().Square().Square().Square() // f = a^(2^156 - 1024)
	f.Mul(&a1023)                                  // f = a^(2^156 - 1)
	f.Square().Square().Square().Square().Square() // f = a^(2^161 - 32)
	f.Square().Square().Square().Square().Square() // f = a^(2^166 - 1024)
	f.Mul(&a1023)                                  // f = a^(2^166 - 1)
	f.Square().Square().Square().Square().Square() // f = a^(2^171 - 32)
	f.Square().Square().Square().Square().Square() // f = a^(2^176 - 1024)
	f.Mul(&a1023)                                  // f = a^(2^176 - 1)
	f.Square().Square().Square().Square().Square() // f = a^(2^181 - 32)
	f.Square().Square().Square().Square().Square() // f = a^(2^186 - 1024)
	f.Mul(&a1023)                                  // f = a^(2^186 - 1)
	f.Square().Square().Square().Square().Square() // f = a^(2^191 - 32)
	f.Square().Square().Square().Square().Square() // f = a^(2^196 - 1024)
	f.Mul(&a1023)                                  // f = a^(2^196 - 1)
	f.Square().Square().Square().Square().Square() // f = a^(2^201 - 32)
	f.Square().Square().Square().Square().Square() // f = a^(2^206 - 1024)
	f.Mul(&a1023)                                  // f = a^(2^206 - 1)
	f.Square().Square().Square().Square().Square() // f = a^(2^211 - 32)
	f.Square().Square().Square().Square().Square() // f = a^(2^216 - 1024)
	f.Mul(&a1023)                                  // f = a^(2^216 - 1)
	f.Square().Square().Square().Square().Square() // f = a^(2^221 - 32)
	f.Square().Square().Square().Square().Square() // f = a^(2^226 - 1024)
	f.Mul(&a1019)                                  // f = a^(2^226 - 5)
	f.Square().Square().Square().Square().Square() // f = a^(2^231 - 160)
	f.Square().Square().Square().Square().Square() // f = a^(2^236 - 5120)
	f.Mul(&a1023)                                  // f = a^(2^236 - 4097)
	f.Square().Square().Square().Square().Square() // f = a^(2^241 - 131104)
	f.Square().Square().Square().Square().Square() // f = a^(2^246 - 4195328)
	f.Mul(&a1023)                                  // f = a^(2^246 - 4194305)
	f.Square().Square().Square().Square().Square() // f = a^(2^251 - 134217760)
	f.Square().Square().Square().Square().Square() // f = a^(2^256 - 4294968320)
	return f.Mul(&a45)                             // f = a^(2^256 - 4294968275) = a^(p-2)
}

// SqrtVal computes the square root of x modulo the curve's prime, and stores
// the result in f. The square root is computed via exponentiation of x by the
// value Q = (P+1)/4 using the curve's precomputed big-endian representation of
// the Q.  This method uses a modified version of square-and-multiply
// exponentiation over secp256k1 fieldVals to operate on bytes instead of bits,
// which offers better performance over both big.Int exponentiation and bit-wise
// square-and-multiply.
//
// NOTE: This method only works when P is intended to be the secp256k1 prime and
// is not constant time. The returned value is of magnitude 1, but is
// denormalized.
func (f *fieldVal) SqrtVal(x *fieldVal) *fieldVal {
	// The following computation iteratively computes x^((P+1)/4) = x^Q
	// using the recursive, piece-wise definition:
	//
	//   x^n = (x^2)^(n/2) mod P       if n is even
	//   x^n = x(x^2)^(n-1/2) mod P    if n is odd
	//
	// Given n in its big-endian representation b_k, ..., b_0, x^n can be
	// computed by defining the sequence r_k+1, ..., r_0, where:
	//
	//   r_k+1 = 1
	//   r_i   = (r_i+1)^2 * x^b_i    for i = k, ..., 0
	//
	// The final value r_0 = x^n.
	//
	// See https://en.wikipedia.org/wiki/Exponentiation_by_squaring for more
	// details.
	//
	// This can be further optimized, by observing that the value of Q in
	// secp256k1 has the value:
	//
	//   Q = 3fffffffffffffffffffffffffffffffffffffffffffffffffffffffbfffff0c
	//
	// We can unroll the typical bit-wise interpretation of the
	// exponentiation algorithm above to instead operate on bytes.
	// This reduces the number of comparisons by an order of magnitude,
	// reducing the overhead of failed branch predictions and additional
	// comparisons in this method.
	//
	// Since there there are only 4 unique bytes of Q, this keeps the jump
	// table small without the need to handle all possible 8-bit values.
	// Further, we observe that 29 of the 32 bytes are 0xff; making the
	// first case handle 0xff therefore optimizes the hot path.
	f.SetInt(1)
	for _, b := range fieldQBytes {
		switch b {

		// Most common case, where all 8 bits are set.
		case 0xff:
			f.Square().Mul(x)
			f.Square().Mul(x)
			f.Square().Mul(x)
			f.Square().Mul(x)
			f.Square().Mul(x)
			f.Square().Mul(x)
			f.Square().Mul(x)
			f.Square().Mul(x)

		// First byte of Q (0x3f), where all but the top two bits are
		// set. Note that this case only applies six operations, since
		// the highest bit of Q resides in bit six of the first byte. We
		// ignore the first two bits, since squaring for these bits will
		// result in an invalid result. We forgo squaring f before the
		// first multiply, since 1^2 = 1.
		case 0x3f:
			f.Mul(x)
			f.Square().Mul(x)
			f.Square().Mul(x)
			f.Square().Mul(x)
			f.Square().Mul(x)
			f.Square().Mul(x)

		// Byte 28 of Q (0xbf), where only bit 7 is unset.
		case 0xbf:
			f.Square().Mul(x)
			f.Square()
			f.Square().Mul(x)
			f.Square().Mul(x)
			f.Square().Mul(x)
			f.Square().Mul(x)
			f.Square().Mul(x)
			f.Square().Mul(x)

		// Byte 31 of Q (0x0c), where only bits 3 and 4 are set.
		default:
			f.Square()
			f.Square()
			f.Square()
			f.Square()
			f.Square().Mul(x)
			f.Square().Mul(x)
			f.Square()
			f.Square()
		}
	}

	return f
}

// Sqrt computes the square root of f modulo the curve's prime, and stores the
// result in f. The square root is computed via exponentiation of x by the value
// Q = (P+1)/4 using the curve's precomputed big-endian representation of the Q.
// This method uses a modified version of square-and-multiply exponentiation
// over secp256k1 fieldVals to operate on bytes instead of bits, which offers
// better performance over both big.Int exponentiation and bit-wise
// square-and-multiply.
//
// NOTE: This method only works when P is intended to be the secp256k1 prime and
// is not constant time. The returned value is of magnitude 1, but is
// denormalized.
func (f *fieldVal) Sqrt() *fieldVal {
	return f.SqrtVal(f)
=======
	/*
		Fermat's little theorem states that for a nonzero number a and prime
		prime p, a^(p-1) = 1 (mod p).  Since the multipliciative inverse is
		a*b = 1 (mod p), it follows that b = a*a^(p-2) = a^(p-1) = 1 (mod p).
		Thus, a^(p-2) is the multiplicative inverse.

		In order to efficiently compute a^(p-2), p-2 needs to be split into
		a sequence of squares and multipications that minimizes the number of
		multiplications needed (since they are more costly than squarings).
		Intermediate results are saved and reused as well.

		This algorithm came from Brian Smith's site. It follows the analogy of
		recreating the binary representation of p-2 where we are counting the
		number of factors of f included and squaring effects doubling the number
		of factors of f (bitshift by 1) and multiplication adds a number of
		factors of f.
		https://briansmith.org/ecc-inversion-addition-chains-01

		The secp256k1 prime - 2 is 2^256 - 4294968275.

		Binary representation of secp256k1 prime − 2:
		11111111111111111111111111111111111111111111111111111111111111111111111111
		11111111111111111111111111111111111111111111111111111111111111111111111111
		11111111111111111111111111111111111111111111111111111111111111111111111111
		1011111111111111111111110000101101

		223 ones; 1 zero; 22 ones; 4 zeros; 1 one; 1 zero; 2 ones; 1 zero; 1 one

		The algorithm is easier to write in Haskell

		secp256k1FieldInverseSquaredExponent double add one =
			let
		x1  = one
		x2  = (nth double        1  `andThen` add x1    ) x1
		x3  = (nth double        1  `andThen` add x1    ) x2
		x11 = (nth double        3  `andThen` add x3      `andThen`
		nth double        3  `andThen` add x3      `andThen`
		nth double        2  `andThen` add x2    ) x3
		x22 = (nth double       11  `andThen` add x11   ) x11
		x44 = (nth double       22  `andThen` add x22   ) x22
		x88 = (nth double       44  `andThen` add x44   ) x44
		in      (nth double       88  `andThen` add x88     `andThen`
		nth double       44  `andThen` add x44     `andThen`
		nth double        3  `andThen` add x3      `andThen`
		nth double  (1 + 22) `andThen` add x22     `andThen`
		nth double  (4 +  1) `andThen` add x1      `andThen`
		nth double  (1 +  2) `andThen` add x2      `andThen`
		nth double        2  `andThen` add x1    ) x88
		---------------------------------------------------------
		-- Total length: 269   =   255 doubles  +  15 adds
	*/

	// This has a cost of 255 field squarings and 15 field multiplications.
	var x1, x2, x3, x11, x22, x44, x88 fieldVal
	x1 = *f
	x2.SquareVal(&x1).Mul(&x1)
	x3.SquareVal(&x2).Mul(&x1)
	x11.SquareVal(&x3).Square().Square().Mul(&x3).
		Square().Square().Square().Mul(&x3).
		Square().Square().Mul(&x2)
	x22.SquareVal(&x11).Square().Square().Square().Square().
		Square().Square().Square().Square().Square().
		Square().Mul(&x11)
	x44.SquareVal(&x22).Square().Square().Square().Square().
		Square().Square().Square().Square().Square().
		Square().Square().Square().Square().Square().
		Square().Square().Square().Square().Square().
		Square().Square().Mul(&x22)
	x88.SquareVal(&x44).Square().Square().Square().Square().
		Square().Square().Square().Square().Square().
		Square().Square().Square().Square().Square().
		Square().Square().Square().Square().Square().
		Square().Square().Square().Square().Square().
		Square().Square().Square().Square().Square().
		Square().Square().Square().Square().Square().
		Square().Square().Square().Square().Square().
		Square().Square().Square().Square().Mul(&x44)
	return f.SquareVal(&x88).Square().Square().Square().Square().
		Square().Square().Square().Square().Square().
		Square().Square().Square().Square().Square().
		Square().Square().Square().Square().Square().
		Square().Square().Square().Square().Square().
		Square().Square().Square().Square().Square().
		Square().Square().Square().Square().Square().
		Square().Square().Square().Square().Square().
		Square().Square().Square().Square().Square().
		Square().Square().Square().Square().Square().
		Square().Square().Square().Square().Square().
		Square().Square().Square().Square().Square().
		Square().Square().Square().Square().Square().
		Square().Square().Square().Square().Square().
		Square().Square().Square().Square().Square().
		Square().Square().Square().Square().Square().
		Square().Square().Square().Square().Square().
		Square().Square().Square().Mul(&x88).
		Square().Square().Square().Square().Square().
		Square().Square().Square().Square().Square().
		Square().Square().Square().Square().Square().
		Square().Square().Square().Square().Square().
		Square().Square().Square().Square().Square().
		Square().Square().Square().Square().Square().
		Square().Square().Square().Square().Square().
		Square().Square().Square().Square().Square().
		Square().Square().Square().Square().Mul(&x44).
		Square().Square().Square().Mul(&x3).
		Square().Square().Square().Square().Square().
		Square().Square().Square().Square().Square().
		Square().Square().Square().Square().Square().
		Square().Square().Square().Square().Square().
		Square().Square().Square().Mul(&x22).
		Square().Square().Square().Square().Square().
		Mul(&x1).
		Square().Square().Square().Mul(&x2).
		Square().Square().Mul(&x1)
>>>>>>> 2ec31f27
}<|MERGE_RESOLUTION|>--- conflicted
+++ resolved
@@ -1137,224 +1137,6 @@
 // The field value is returned to support chaining.  This enables syntax like:
 // f.Inverse().Mul(f2) so that f = f^-1 * f2.
 func (f *fieldVal) Inverse() *fieldVal {
-<<<<<<< HEAD
-	// Fermat's little theorem states that for a nonzero number a and prime
-	// prime p, a^(p-1) = 1 (mod p).  Since the multipliciative inverse is
-	// a*b = 1 (mod p), it follows that b = a*a^(p-2) = a^(p-1) = 1 (mod p).
-	// Thus, a^(p-2) is the multiplicative inverse.
-	//
-	// In order to efficiently compute a^(p-2), p-2 needs to be split into
-	// a sequence of squares and multipications that minimizes the number of
-	// multiplications needed (since they are more costly than squarings).
-	// Intermediate results are saved and reused as well.
-	//
-	// The secp256k1 prime - 2 is 2^256 - 4294968275.
-	//
-	// This has a cost of 258 field squarings and 33 field multiplications.
-	var a2, a3, a4, a10, a11, a21, a42, a45, a63, a1019, a1023 fieldVal
-	a2.SquareVal(f)
-	a3.Mul2(&a2, f)
-	a4.SquareVal(&a2)
-	a10.SquareVal(&a4).Mul(&a2)
-	a11.Mul2(&a10, f)
-	a21.Mul2(&a10, &a11)
-	a42.SquareVal(&a21)
-	a45.Mul2(&a42, &a3)
-	a63.Mul2(&a42, &a21)
-	a1019.SquareVal(&a63).Square().Square().Square().Mul(&a11)
-	a1023.Mul2(&a1019, &a4)
-	f.Set(&a63)                                    // f = a^(2^6 - 1)
-	f.Square().Square().Square().Square().Square() // f = a^(2^11 - 32)
-	f.Square().Square().Square().Square().Square() // f = a^(2^16 - 1024)
-	f.Mul(&a1023)                                  // f = a^(2^16 - 1)
-	f.Square().Square().Square().Square().Square() // f = a^(2^21 - 32)
-	f.Square().Square().Square().Square().Square() // f = a^(2^26 - 1024)
-	f.Mul(&a1023)                                  // f = a^(2^26 - 1)
-	f.Square().Square().Square().Square().Square() // f = a^(2^31 - 32)
-	f.Square().Square().Square().Square().Square() // f = a^(2^36 - 1024)
-	f.Mul(&a1023)                                  // f = a^(2^36 - 1)
-	f.Square().Square().Square().Square().Square() // f = a^(2^41 - 32)
-	f.Square().Square().Square().Square().Square() // f = a^(2^46 - 1024)
-	f.Mul(&a1023)                                  // f = a^(2^46 - 1)
-	f.Square().Square().Square().Square().Square() // f = a^(2^51 - 32)
-	f.Square().Square().Square().Square().Square() // f = a^(2^56 - 1024)
-	f.Mul(&a1023)                                  // f = a^(2^56 - 1)
-	f.Square().Square().Square().Square().Square() // f = a^(2^61 - 32)
-	f.Square().Square().Square().Square().Square() // f = a^(2^66 - 1024)
-	f.Mul(&a1023)                                  // f = a^(2^66 - 1)
-	f.Square().Square().Square().Square().Square() // f = a^(2^71 - 32)
-	f.Square().Square().Square().Square().Square() // f = a^(2^76 - 1024)
-	f.Mul(&a1023)                                  // f = a^(2^76 - 1)
-	f.Square().Square().Square().Square().Square() // f = a^(2^81 - 32)
-	f.Square().Square().Square().Square().Square() // f = a^(2^86 - 1024)
-	f.Mul(&a1023)                                  // f = a^(2^86 - 1)
-	f.Square().Square().Square().Square().Square() // f = a^(2^91 - 32)
-	f.Square().Square().Square().Square().Square() // f = a^(2^96 - 1024)
-	f.Mul(&a1023)                                  // f = a^(2^96 - 1)
-	f.Square().Square().Square().Square().Square() // f = a^(2^101 - 32)
-	f.Square().Square().Square().Square().Square() // f = a^(2^106 - 1024)
-	f.Mul(&a1023)                                  // f = a^(2^106 - 1)
-	f.Square().Square().Square().Square().Square() // f = a^(2^111 - 32)
-	f.Square().Square().Square().Square().Square() // f = a^(2^116 - 1024)
-	f.Mul(&a1023)                                  // f = a^(2^116 - 1)
-	f.Square().Square().Square().Square().Square() // f = a^(2^121 - 32)
-	f.Square().Square().Square().Square().Square() // f = a^(2^126 - 1024)
-	f.Mul(&a1023)                                  // f = a^(2^126 - 1)
-	f.Square().Square().Square().Square().Square() // f = a^(2^131 - 32)
-	f.Square().Square().Square().Square().Square() // f = a^(2^136 - 1024)
-	f.Mul(&a1023)                                  // f = a^(2^136 - 1)
-	f.Square().Square().Square().Square().Square() // f = a^(2^141 - 32)
-	f.Square().Square().Square().Square().Square() // f = a^(2^146 - 1024)
-	f.Mul(&a1023)                                  // f = a^(2^146 - 1)
-	f.Square().Square().Square().Square().Square() // f = a^(2^151 - 32)
-	f.Square().Square().Square().Square().Square() // f = a^(2^156 - 1024)
-	f.Mul(&a1023)                                  // f = a^(2^156 - 1)
-	f.Square().Square().Square().Square().Square() // f = a^(2^161 - 32)
-	f.Square().Square().Square().Square().Square() // f = a^(2^166 - 1024)
-	f.Mul(&a1023)                                  // f = a^(2^166 - 1)
-	f.Square().Square().Square().Square().Square() // f = a^(2^171 - 32)
-	f.Square().Square().Square().Square().Square() // f = a^(2^176 - 1024)
-	f.Mul(&a1023)                                  // f = a^(2^176 - 1)
-	f.Square().Square().Square().Square().Square() // f = a^(2^181 - 32)
-	f.Square().Square().Square().Square().Square() // f = a^(2^186 - 1024)
-	f.Mul(&a1023)                                  // f = a^(2^186 - 1)
-	f.Square().Square().Square().Square().Square() // f = a^(2^191 - 32)
-	f.Square().Square().Square().Square().Square() // f = a^(2^196 - 1024)
-	f.Mul(&a1023)                                  // f = a^(2^196 - 1)
-	f.Square().Square().Square().Square().Square() // f = a^(2^201 - 32)
-	f.Square().Square().Square().Square().Square() // f = a^(2^206 - 1024)
-	f.Mul(&a1023)                                  // f = a^(2^206 - 1)
-	f.Square().Square().Square().Square().Square() // f = a^(2^211 - 32)
-	f.Square().Square().Square().Square().Square() // f = a^(2^216 - 1024)
-	f.Mul(&a1023)                                  // f = a^(2^216 - 1)
-	f.Square().Square().Square().Square().Square() // f = a^(2^221 - 32)
-	f.Square().Square().Square().Square().Square() // f = a^(2^226 - 1024)
-	f.Mul(&a1019)                                  // f = a^(2^226 - 5)
-	f.Square().Square().Square().Square().Square() // f = a^(2^231 - 160)
-	f.Square().Square().Square().Square().Square() // f = a^(2^236 - 5120)
-	f.Mul(&a1023)                                  // f = a^(2^236 - 4097)
-	f.Square().Square().Square().Square().Square() // f = a^(2^241 - 131104)
-	f.Square().Square().Square().Square().Square() // f = a^(2^246 - 4195328)
-	f.Mul(&a1023)                                  // f = a^(2^246 - 4194305)
-	f.Square().Square().Square().Square().Square() // f = a^(2^251 - 134217760)
-	f.Square().Square().Square().Square().Square() // f = a^(2^256 - 4294968320)
-	return f.Mul(&a45)                             // f = a^(2^256 - 4294968275) = a^(p-2)
-}
-
-// SqrtVal computes the square root of x modulo the curve's prime, and stores
-// the result in f. The square root is computed via exponentiation of x by the
-// value Q = (P+1)/4 using the curve's precomputed big-endian representation of
-// the Q.  This method uses a modified version of square-and-multiply
-// exponentiation over secp256k1 fieldVals to operate on bytes instead of bits,
-// which offers better performance over both big.Int exponentiation and bit-wise
-// square-and-multiply.
-//
-// NOTE: This method only works when P is intended to be the secp256k1 prime and
-// is not constant time. The returned value is of magnitude 1, but is
-// denormalized.
-func (f *fieldVal) SqrtVal(x *fieldVal) *fieldVal {
-	// The following computation iteratively computes x^((P+1)/4) = x^Q
-	// using the recursive, piece-wise definition:
-	//
-	//   x^n = (x^2)^(n/2) mod P       if n is even
-	//   x^n = x(x^2)^(n-1/2) mod P    if n is odd
-	//
-	// Given n in its big-endian representation b_k, ..., b_0, x^n can be
-	// computed by defining the sequence r_k+1, ..., r_0, where:
-	//
-	//   r_k+1 = 1
-	//   r_i   = (r_i+1)^2 * x^b_i    for i = k, ..., 0
-	//
-	// The final value r_0 = x^n.
-	//
-	// See https://en.wikipedia.org/wiki/Exponentiation_by_squaring for more
-	// details.
-	//
-	// This can be further optimized, by observing that the value of Q in
-	// secp256k1 has the value:
-	//
-	//   Q = 3fffffffffffffffffffffffffffffffffffffffffffffffffffffffbfffff0c
-	//
-	// We can unroll the typical bit-wise interpretation of the
-	// exponentiation algorithm above to instead operate on bytes.
-	// This reduces the number of comparisons by an order of magnitude,
-	// reducing the overhead of failed branch predictions and additional
-	// comparisons in this method.
-	//
-	// Since there there are only 4 unique bytes of Q, this keeps the jump
-	// table small without the need to handle all possible 8-bit values.
-	// Further, we observe that 29 of the 32 bytes are 0xff; making the
-	// first case handle 0xff therefore optimizes the hot path.
-	f.SetInt(1)
-	for _, b := range fieldQBytes {
-		switch b {
-
-		// Most common case, where all 8 bits are set.
-		case 0xff:
-			f.Square().Mul(x)
-			f.Square().Mul(x)
-			f.Square().Mul(x)
-			f.Square().Mul(x)
-			f.Square().Mul(x)
-			f.Square().Mul(x)
-			f.Square().Mul(x)
-			f.Square().Mul(x)
-
-		// First byte of Q (0x3f), where all but the top two bits are
-		// set. Note that this case only applies six operations, since
-		// the highest bit of Q resides in bit six of the first byte. We
-		// ignore the first two bits, since squaring for these bits will
-		// result in an invalid result. We forgo squaring f before the
-		// first multiply, since 1^2 = 1.
-		case 0x3f:
-			f.Mul(x)
-			f.Square().Mul(x)
-			f.Square().Mul(x)
-			f.Square().Mul(x)
-			f.Square().Mul(x)
-			f.Square().Mul(x)
-
-		// Byte 28 of Q (0xbf), where only bit 7 is unset.
-		case 0xbf:
-			f.Square().Mul(x)
-			f.Square()
-			f.Square().Mul(x)
-			f.Square().Mul(x)
-			f.Square().Mul(x)
-			f.Square().Mul(x)
-			f.Square().Mul(x)
-			f.Square().Mul(x)
-
-		// Byte 31 of Q (0x0c), where only bits 3 and 4 are set.
-		default:
-			f.Square()
-			f.Square()
-			f.Square()
-			f.Square()
-			f.Square().Mul(x)
-			f.Square().Mul(x)
-			f.Square()
-			f.Square()
-		}
-	}
-
-	return f
-}
-
-// Sqrt computes the square root of f modulo the curve's prime, and stores the
-// result in f. The square root is computed via exponentiation of x by the value
-// Q = (P+1)/4 using the curve's precomputed big-endian representation of the Q.
-// This method uses a modified version of square-and-multiply exponentiation
-// over secp256k1 fieldVals to operate on bytes instead of bits, which offers
-// better performance over both big.Int exponentiation and bit-wise
-// square-and-multiply.
-//
-// NOTE: This method only works when P is intended to be the secp256k1 prime and
-// is not constant time. The returned value is of magnitude 1, but is
-// denormalized.
-func (f *fieldVal) Sqrt() *fieldVal {
-	return f.SqrtVal(f)
-=======
 	/*
 		Fermat's little theorem states that for a nonzero number a and prime
 		prime p, a^(p-1) = 1 (mod p).  Since the multipliciative inverse is
@@ -1469,5 +1251,119 @@
 		Mul(&x1).
 		Square().Square().Square().Mul(&x2).
 		Square().Square().Mul(&x1)
->>>>>>> 2ec31f27
+}
+
+// SqrtVal computes the square root of x modulo the curve's prime, and stores
+// the result in f. The square root is computed via exponentiation of x by the
+// value Q = (P+1)/4 using the curve's precomputed big-endian representation of
+// the Q.  This method uses a modified version of square-and-multiply
+// exponentiation over secp256k1 fieldVals to operate on bytes instead of bits,
+// which offers better performance over both big.Int exponentiation and bit-wise
+// square-and-multiply.
+//
+// NOTE: This method only works when P is intended to be the secp256k1 prime and
+// is not constant time. The returned value is of magnitude 1, but is
+// denormalized.
+func (f *fieldVal) SqrtVal(x *fieldVal) *fieldVal {
+	// The following computation iteratively computes x^((P+1)/4) = x^Q
+	// using the recursive, piece-wise definition:
+	//
+	//   x^n = (x^2)^(n/2) mod P       if n is even
+	//   x^n = x(x^2)^(n-1/2) mod P    if n is odd
+	//
+	// Given n in its big-endian representation b_k, ..., b_0, x^n can be
+	// computed by defining the sequence r_k+1, ..., r_0, where:
+	//
+	//   r_k+1 = 1
+	//   r_i   = (r_i+1)^2 * x^b_i    for i = k, ..., 0
+	//
+	// The final value r_0 = x^n.
+	//
+	// See https://en.wikipedia.org/wiki/Exponentiation_by_squaring for more
+	// details.
+	//
+	// This can be further optimized, by observing that the value of Q in
+	// secp256k1 has the value:
+	//
+	//   Q = 3fffffffffffffffffffffffffffffffffffffffffffffffffffffffbfffff0c
+	//
+	// We can unroll the typical bit-wise interpretation of the
+	// exponentiation algorithm above to instead operate on bytes.
+	// This reduces the number of comparisons by an order of magnitude,
+	// reducing the overhead of failed branch predictions and additional
+	// comparisons in this method.
+	//
+	// Since there there are only 4 unique bytes of Q, this keeps the jump
+	// table small without the need to handle all possible 8-bit values.
+	// Further, we observe that 29 of the 32 bytes are 0xff; making the
+	// first case handle 0xff therefore optimizes the hot path.
+	f.SetInt(1)
+	for _, b := range fieldQBytes {
+		switch b {
+
+		// Most common case, where all 8 bits are set.
+		case 0xff:
+			f.Square().Mul(x)
+			f.Square().Mul(x)
+			f.Square().Mul(x)
+			f.Square().Mul(x)
+			f.Square().Mul(x)
+			f.Square().Mul(x)
+			f.Square().Mul(x)
+			f.Square().Mul(x)
+
+		// First byte of Q (0x3f), where all but the top two bits are
+		// set. Note that this case only applies six operations, since
+		// the highest bit of Q resides in bit six of the first byte. We
+		// ignore the first two bits, since squaring for these bits will
+		// result in an invalid result. We forgo squaring f before the
+		// first multiply, since 1^2 = 1.
+		case 0x3f:
+			f.Mul(x)
+			f.Square().Mul(x)
+			f.Square().Mul(x)
+			f.Square().Mul(x)
+			f.Square().Mul(x)
+			f.Square().Mul(x)
+
+		// Byte 28 of Q (0xbf), where only bit 7 is unset.
+		case 0xbf:
+			f.Square().Mul(x)
+			f.Square()
+			f.Square().Mul(x)
+			f.Square().Mul(x)
+			f.Square().Mul(x)
+			f.Square().Mul(x)
+			f.Square().Mul(x)
+			f.Square().Mul(x)
+
+		// Byte 31 of Q (0x0c), where only bits 3 and 4 are set.
+		default:
+			f.Square()
+			f.Square()
+			f.Square()
+			f.Square()
+			f.Square().Mul(x)
+			f.Square().Mul(x)
+			f.Square()
+			f.Square()
+		}
+	}
+
+	return f
+}
+
+// Sqrt computes the square root of f modulo the curve's prime, and stores the
+// result in f. The square root is computed via exponentiation of x by the value
+// Q = (P+1)/4 using the curve's precomputed big-endian representation of the Q.
+// This method uses a modified version of square-and-multiply exponentiation
+// over secp256k1 fieldVals to operate on bytes instead of bits, which offers
+// better performance over both big.Int exponentiation and bit-wise
+// square-and-multiply.
+//
+// NOTE: This method only works when P is intended to be the secp256k1 prime and
+// is not constant time. The returned value is of magnitude 1, but is
+// denormalized.
+func (f *fieldVal) Sqrt() *fieldVal {
+	return f.SqrtVal(f)
 }