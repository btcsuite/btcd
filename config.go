--- conflicted
+++ resolved
@@ -132,16 +132,11 @@
 	BlockMaxSize       uint32        `long:"blockmaxsize" description:"Maximum block size in bytes to be used when creating a block"`
 	BlockPrioritySize  uint32        `long:"blockprioritysize" description:"Size in bytes for high-priority/low-fee transactions when creating a block"`
 	GetWorkKeys        []string      `long:"getworkkey" description:"DEPRECATED -- Use the --miningaddr option instead"`
-<<<<<<< HEAD
 	NoAddrIndex        bool          `long:"addrindex" description:"Disable building and maintaining a full address index. Currently only supported by leveldb. Will prevent wallet resyncing from seed."`
-	DropAddrIndex      bool          `long:"dropaddrindex" description:"Deletes the address-based transaction index from the database on start up, and the exits."`
+	DropAddrIndex      bool          `long:"dropaddrindex" description:"Deletes the address-based transaction index from the database on start up, and then exits."`
 	NonAggressive      bool          `long:"nonaggressive" description:"Disable mining off of the parent block of the blockchain if there aren't enough voters"`
 	NoMiningStateSync  bool          `long:"nominingstatesync" description:"Disable synchronizing the mining state with other nodes"`
 	AllowOldVotes      bool          `long:"allowoldvotes" description:"Enable the addition of very old votes to the mempool"`
-=======
-	AddrIndex          bool          `long:"addrindex" description:"Build and maintain a full address index. Currently only supported by leveldb."`
-	DropAddrIndex      bool          `long:"dropaddrindex" description:"Deletes the address-based transaction index from the database on start up, and then exits."`
->>>>>>> 09874f1e
 	NoPeerBloomFilters bool          `long:"nopeerbloomfilters" description:"Disable bloom filtering support."`
 	SigCacheMaxSize    uint          `long:"sigcachemaxsize" description:"The maximum number of entries in the signature verification cache."`
 	onionlookup        func(string) ([]net.IP, error)
