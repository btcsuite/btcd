--- conflicted
+++ resolved
@@ -772,19 +772,11 @@
 // function on the returned instance.
 //
 // See SearchRawTransactions for the blocking version and more details.
-<<<<<<< HEAD
-func (c *Client) SearchRawTransactionsAsync(address dcrutil.Address, skip, count int) FutureSearchRawTransactionsResult {
+func (c *Client) SearchRawTransactionsAsync(address dcrutil.Address, skip, count int, reverse bool) FutureSearchRawTransactionsResult {
 	addr := address.EncodeAddress()
 	verbose := dcrjson.Int(0)
 	cmd := dcrjson.NewSearchRawTransactionsCmd(addr, verbose, &skip, &count,
-		nil)
-=======
-func (c *Client) SearchRawTransactionsAsync(address btcutil.Address, skip, count int, reverse bool) FutureSearchRawTransactionsResult {
-	addr := address.EncodeAddress()
-	verbose := btcjson.Int(0)
-	cmd := btcjson.NewSearchRawTransactionsCmd(addr, verbose, &skip, &count,
 		nil, &reverse)
->>>>>>> 29a25448
 	return c.sendCmd(cmd)
 }
 
@@ -795,13 +787,8 @@
 //
 // See SearchRawTransactionsVerbose to retrieve a list of data structures with
 // information about the transactions instead of the transactions themselves.
-<<<<<<< HEAD
-func (c *Client) SearchRawTransactions(address dcrutil.Address, skip, count int) ([]*wire.MsgTx, error) {
-	return c.SearchRawTransactionsAsync(address, skip, count).Receive()
-=======
-func (c *Client) SearchRawTransactions(address btcutil.Address, skip, count int, reverse bool) ([]*wire.MsgTx, error) {
+func (c *Client) SearchRawTransactions(address dcrutil.Address, skip, count int, reverse bool) ([]*wire.MsgTx, error) {
 	return c.SearchRawTransactionsAsync(address, skip, count, reverse).Receive()
->>>>>>> 29a25448
 }
 
 // FutureSearchRawTransactionsVerboseResult is a future promise to deliver the
@@ -832,13 +819,8 @@
 // function on the returned instance.
 //
 // See SearchRawTransactionsVerbose for the blocking version and more details.
-<<<<<<< HEAD
 func (c *Client) SearchRawTransactionsVerboseAsync(address dcrutil.Address, skip,
-	count int, includePrevOut bool) FutureSearchRawTransactionsVerboseResult {
-=======
-func (c *Client) SearchRawTransactionsVerboseAsync(address btcutil.Address, skip,
-	count int, includePrevOut, reverse bool) FutureSearchRawTransactionsVerboseResult {
->>>>>>> 29a25448
+	count int, includePrevOut bool, reverse bool) FutureSearchRawTransactionsVerboseResult {
 
 	addr := address.EncodeAddress()
 	verbose := dcrjson.Int(1)
@@ -846,13 +828,8 @@
 	if includePrevOut {
 		prevOut = dcrjson.Int(1)
 	}
-<<<<<<< HEAD
 	cmd := dcrjson.NewSearchRawTransactionsCmd(addr, verbose, &skip, &count,
-		prevOut)
-=======
-	cmd := btcjson.NewSearchRawTransactionsCmd(addr, verbose, &skip, &count,
 		prevOut, &reverse)
->>>>>>> 29a25448
 	return c.sendCmd(cmd)
 }
 
@@ -863,14 +840,8 @@
 // specifically been enabled.
 //
 // See SearchRawTransactions to retrieve a list of raw transactions instead.
-<<<<<<< HEAD
 func (c *Client) SearchRawTransactionsVerbose(address dcrutil.Address, skip,
-	count int, includePrevOut bool) ([]*dcrjson.SearchRawTransactionsResult,
-	error) {
-=======
-func (c *Client) SearchRawTransactionsVerbose(address btcutil.Address, skip,
-	count int, includePrevOut, reverse bool) ([]*btcjson.SearchRawTransactionsResult, error) {
->>>>>>> 29a25448
+	count int, includePrevOut bool, reverse bool) ([]*dcrjson.SearchRawTransactionsResult, error) {
 
 	return c.SearchRawTransactionsVerboseAsync(address, skip, count,
 		includePrevOut, reverse).Receive()
