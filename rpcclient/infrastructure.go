--- conflicted
+++ resolved
@@ -1373,17 +1373,13 @@
 		}
 	}
 
-<<<<<<< HEAD
+	parsedDialAddr, err := ParseAddressString(config.Host)
+	if err != nil {
+		return nil, err
+	}
+
 	transport := &ObservingTransport{
 		Base: &http.Transport{
-=======
-	parsedDialAddr, err := ParseAddressString(config.Host)
-	if err != nil {
-		return nil, err
-	}
-	client := http.Client{
-		Transport: &http.Transport{
->>>>>>> 9ff0780d
 			Proxy:           proxyFunc,
 			TLSClientConfig: tlsConfig,
 			DialContext: func(ctx context.Context, _,
@@ -1396,16 +1392,13 @@
 				)
 			},
 		},
-<<<<<<< HEAD
 		// Wrap with response capturing if callback provided
 		OnResponseCapture: config.OnResponseCapture,
 	}
 
 	client := http.Client{
 		Transport: transport,
-=======
-		Timeout: defaultHTTPTimeout,
->>>>>>> 9ff0780d
+		Timeout:   defaultHTTPTimeout,
 	}
 
 	return &client, nil
