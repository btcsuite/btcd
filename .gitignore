# Temp files
*~

# Databases
btcd.db
*-shm
*-wal

# Log files
*.log

# Compiled Object files, Static and Dynamic libs (Shared Objects)
*.o
*.a
*.so

# Folders
_obj
_test
vendor

# Architecture specific extensions/prefixes
*.[568vq]
[568vq].out

*.cgo1.go
*.cgo2.c
_cgo_defun.c
_cgo_gotypes.go
_cgo_export.*

_testmain.go

*.exe

# Code coverage files
profile.tmp
profile.cov
coverage.txt
btcec/coverage.txt
btcutil/coverage.txt
btcutil/psbt/coverage.txt

# vim
*.swp
*.swo
/.vim

#IDE
.idea

# Binaries produced by "make build"
/addblock
/btcctl
/btcd
/findcheckpoint
/gencerts

<<<<<<< HEAD
#Goland
.idea
=======
.DS_Store
.aider*
>>>>>>> 9ff0780d
<|MERGE_RESOLUTION|>--- conflicted
+++ resolved
@@ -56,10 +56,7 @@
 /findcheckpoint
 /gencerts
 
-<<<<<<< HEAD
 #Goland
-.idea
-=======
+# macOS
 .DS_Store
-.aider*
->>>>>>> 9ff0780d
+.aider*